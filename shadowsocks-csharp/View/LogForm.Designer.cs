﻿namespace Shadowsocks.View
{
    partial class LogForm
    {
        /// <summary>
        /// Required designer variable.
        /// </summary>
        private System.ComponentModel.IContainer components = null;

        /// <summary>
        /// Clean up any resources being used.
        /// </summary>
        /// <param name="disposing">true if managed resources should be disposed; otherwise, false.</param>
        protected override void Dispose(bool disposing)
        {
            if (disposing && (components != null))
            {
                components.Dispose();
            }
            base.Dispose(disposing);
        }

        #region Windows Form Designer generated code

        /// <summary>
        /// Required method for Designer support - do not modify
        /// the contents of this method with the code editor.
        /// </summary>
        private void InitializeComponent()
        {
            this.components = new System.ComponentModel.Container();
            this.LogMessageTextBox = new System.Windows.Forms.TextBox();
            this.contextMenuStrip1 = new System.Windows.Forms.ContextMenuStrip(this.components);
            this.mainMenu1 = new System.Windows.Forms.MainMenu(this.components);
            this.FileMenuItem = new System.Windows.Forms.MenuItem();
            this.OpenLocationMenuItem = new System.Windows.Forms.MenuItem();
            this.ExitMenuItem = new System.Windows.Forms.MenuItem();
            this.panel1 = new System.Windows.Forms.Panel();
            this.ChangeFontButton = new System.Windows.Forms.Button();
            this.CleanLogsButton = new System.Windows.Forms.Button();
            this.WrapTextCheckBox = new System.Windows.Forms.CheckBox();
            this.tableLayoutPanel1 = new System.Windows.Forms.TableLayoutPanel();
            this.TopMostCheckBox = new System.Windows.Forms.CheckBox();
            this.panel1.SuspendLayout();
            this.tableLayoutPanel1.SuspendLayout();
            this.SuspendLayout();
            // 
<<<<<<< HEAD
            // textBox1
            // 
            this.textBox1.BackColor = System.Drawing.Color.Black;
            this.textBox1.Dock = System.Windows.Forms.DockStyle.Fill;
            this.textBox1.Font = new System.Drawing.Font("Consolas", 8.25F, System.Drawing.FontStyle.Regular, System.Drawing.GraphicsUnit.Point, ((byte)(0)));
            this.textBox1.ForeColor = System.Drawing.Color.White;
            this.textBox1.Location = new System.Drawing.Point(0, 0);
            this.textBox1.Margin = new System.Windows.Forms.Padding(4, 4, 4, 4);
            this.textBox1.MaxLength = 2147483647;
            this.textBox1.Multiline = true;
            this.textBox1.Name = "textBox1";
            this.textBox1.ReadOnly = true;
            this.textBox1.ScrollBars = System.Windows.Forms.ScrollBars.Both;
            this.textBox1.Size = new System.Drawing.Size(820, 529);
            this.textBox1.TabIndex = 0;
            this.textBox1.WordWrap = false;
=======
            // LogMessageTextBox
            // 
            this.LogMessageTextBox.BackColor = System.Drawing.Color.Black;
            this.LogMessageTextBox.Dock = System.Windows.Forms.DockStyle.Fill;
            this.LogMessageTextBox.Font = new System.Drawing.Font("Consolas", 8.25F, System.Drawing.FontStyle.Regular, System.Drawing.GraphicsUnit.Point, ((byte)(0)));
            this.LogMessageTextBox.ForeColor = System.Drawing.Color.White;
            this.LogMessageTextBox.Location = new System.Drawing.Point(3, 43);
            this.LogMessageTextBox.MaxLength = 2147483647;
            this.LogMessageTextBox.Multiline = true;
            this.LogMessageTextBox.Name = "LogMessageTextBox";
            this.LogMessageTextBox.ReadOnly = true;
            this.LogMessageTextBox.ScrollBars = System.Windows.Forms.ScrollBars.Both;
            this.LogMessageTextBox.Size = new System.Drawing.Size(541, 307);
            this.LogMessageTextBox.TabIndex = 0;
            this.LogMessageTextBox.WordWrap = false;
>>>>>>> b07a9ef3
            // 
            // contextMenuStrip1
            // 
            this.contextMenuStrip1.ImageScalingSize = new System.Drawing.Size(24, 24);
            this.contextMenuStrip1.Name = "contextMenuStrip1";
            this.contextMenuStrip1.Size = new System.Drawing.Size(74, 4);
            // 
            // mainMenu1
            // 
            this.mainMenu1.MenuItems.AddRange(new System.Windows.Forms.MenuItem[] {
            this.FileMenuItem});
            // 
            // FileMenuItem
            // 
            this.FileMenuItem.Index = 0;
            this.FileMenuItem.MenuItems.AddRange(new System.Windows.Forms.MenuItem[] {
            this.OpenLocationMenuItem,
            this.ExitMenuItem});
            this.FileMenuItem.Text = "&File";
            // 
            // OpenLocationMenuItem
            // 
            this.OpenLocationMenuItem.Index = 0;
            this.OpenLocationMenuItem.Text = "&Open Location";
            this.OpenLocationMenuItem.Click += new System.EventHandler(this.OpenLocationMenuItem_Click);
            // 
            // ExitMenuItem
            // 
            this.ExitMenuItem.Index = 1;
            this.ExitMenuItem.Text = "E&xit";
            this.ExitMenuItem.Click += new System.EventHandler(this.ExitMenuItem_Click);
            // 
            // panel1
            // 
            this.panel1.Controls.Add(this.TopMostCheckBox);
            this.panel1.Controls.Add(this.ChangeFontButton);
            this.panel1.Controls.Add(this.CleanLogsButton);
            this.panel1.Controls.Add(this.WrapTextCheckBox);
            this.panel1.Dock = System.Windows.Forms.DockStyle.Fill;
            this.panel1.Location = new System.Drawing.Point(3, 3);
            this.panel1.Name = "panel1";
            this.panel1.Size = new System.Drawing.Size(541, 34);
            this.panel1.TabIndex = 1;
            // 
            // ChangeFontButton
            // 
            this.ChangeFontButton.Location = new System.Drawing.Point(107, 4);
            this.ChangeFontButton.Name = "ChangeFontButton";
            this.ChangeFontButton.Size = new System.Drawing.Size(75, 23);
            this.ChangeFontButton.TabIndex = 2;
            this.ChangeFontButton.Text = "&Font";
            this.ChangeFontButton.UseVisualStyleBackColor = true;
            this.ChangeFontButton.Click += new System.EventHandler(this.ChangeFontButton_Click);
            // 
            // CleanLogsButton
            // 
            this.CleanLogsButton.Location = new System.Drawing.Point(9, 4);
            this.CleanLogsButton.Name = "CleanLogsButton";
            this.CleanLogsButton.Size = new System.Drawing.Size(75, 23);
            this.CleanLogsButton.TabIndex = 1;
            this.CleanLogsButton.Text = "&Clean logs";
            this.CleanLogsButton.UseVisualStyleBackColor = true;
            this.CleanLogsButton.Click += new System.EventHandler(this.CleanLogsButton_Click);
            // 
            // WrapTextCheckBox
            // 
            this.WrapTextCheckBox.AutoSize = true;
            this.WrapTextCheckBox.Location = new System.Drawing.Point(209, 9);
            this.WrapTextCheckBox.Name = "WrapTextCheckBox";
            this.WrapTextCheckBox.Size = new System.Drawing.Size(78, 16);
            this.WrapTextCheckBox.TabIndex = 0;
            this.WrapTextCheckBox.Text = "&Wrap text";
            this.WrapTextCheckBox.UseVisualStyleBackColor = true;
            this.WrapTextCheckBox.CheckedChanged += new System.EventHandler(this.WrapTextCheckBox_CheckedChanged);
            // 
            // tableLayoutPanel1
            // 
            this.tableLayoutPanel1.ColumnCount = 1;
            this.tableLayoutPanel1.ColumnStyles.Add(new System.Windows.Forms.ColumnStyle(System.Windows.Forms.SizeType.Percent, 100F));
            this.tableLayoutPanel1.Controls.Add(this.panel1, 0, 0);
            this.tableLayoutPanel1.Controls.Add(this.LogMessageTextBox, 0, 1);
            this.tableLayoutPanel1.Dock = System.Windows.Forms.DockStyle.Fill;
            this.tableLayoutPanel1.Location = new System.Drawing.Point(0, 0);
            this.tableLayoutPanel1.Name = "tableLayoutPanel1";
            this.tableLayoutPanel1.RowCount = 2;
            this.tableLayoutPanel1.RowStyles.Add(new System.Windows.Forms.RowStyle(System.Windows.Forms.SizeType.Absolute, 40F));
            this.tableLayoutPanel1.RowStyles.Add(new System.Windows.Forms.RowStyle());
            this.tableLayoutPanel1.Size = new System.Drawing.Size(547, 353);
            this.tableLayoutPanel1.TabIndex = 2;
            // 
            // TopMostCheckBox
            // 
            this.TopMostCheckBox.AutoSize = true;
            this.TopMostCheckBox.Location = new System.Drawing.Point(311, 9);
            this.TopMostCheckBox.Name = "TopMostCheckBox";
            this.TopMostCheckBox.Size = new System.Drawing.Size(72, 16);
            this.TopMostCheckBox.TabIndex = 3;
            this.TopMostCheckBox.Text = "&Top most";
            this.TopMostCheckBox.UseVisualStyleBackColor = true;
            this.TopMostCheckBox.CheckedChanged += new System.EventHandler(this.TopMostCheckBox_CheckedChanged);
            // 
            // LogForm
            // 
<<<<<<< HEAD
            this.AutoScaleDimensions = new System.Drawing.SizeF(9F, 18F);
            this.AutoScaleMode = System.Windows.Forms.AutoScaleMode.Font;
            this.ClientSize = new System.Drawing.Size(820, 529);
            this.Controls.Add(this.textBox1);
            this.Margin = new System.Windows.Forms.Padding(4, 4, 4, 4);
=======
            this.AutoScaleDimensions = new System.Drawing.SizeF(6F, 12F);
            this.AutoScaleMode = System.Windows.Forms.AutoScaleMode.Font;
            this.ClientSize = new System.Drawing.Size(547, 353);
            this.Controls.Add(this.tableLayoutPanel1);
>>>>>>> b07a9ef3
            this.Menu = this.mainMenu1;
            this.Name = "LogForm";
            this.StartPosition = System.Windows.Forms.FormStartPosition.CenterScreen;
            this.Text = "Log Viewer";
            this.FormClosing += new System.Windows.Forms.FormClosingEventHandler(this.LogForm_FormClosing);
            this.Load += new System.EventHandler(this.LogForm_Load);
            this.Shown += new System.EventHandler(this.LogForm_Shown);
            this.panel1.ResumeLayout(false);
            this.panel1.PerformLayout();
            this.tableLayoutPanel1.ResumeLayout(false);
            this.tableLayoutPanel1.PerformLayout();
            this.ResumeLayout(false);

        }

        #endregion

        private System.Windows.Forms.TextBox LogMessageTextBox;
        private System.Windows.Forms.ContextMenuStrip contextMenuStrip1;
        private System.Windows.Forms.MainMenu mainMenu1;
        private System.Windows.Forms.MenuItem FileMenuItem;
        private System.Windows.Forms.MenuItem OpenLocationMenuItem;
        private System.Windows.Forms.MenuItem ExitMenuItem;
        private System.Windows.Forms.Panel panel1;
        private System.Windows.Forms.CheckBox WrapTextCheckBox;
        private System.Windows.Forms.Button CleanLogsButton;
        private System.Windows.Forms.Button ChangeFontButton;
        private System.Windows.Forms.TableLayoutPanel tableLayoutPanel1;
        private System.Windows.Forms.CheckBox TopMostCheckBox;
    }
}<|MERGE_RESOLUTION|>--- conflicted
+++ resolved
@@ -1,227 +1,199 @@
-﻿namespace Shadowsocks.View
-{
-    partial class LogForm
-    {
-        /// <summary>
-        /// Required designer variable.
-        /// </summary>
-        private System.ComponentModel.IContainer components = null;
-
-        /// <summary>
-        /// Clean up any resources being used.
-        /// </summary>
-        /// <param name="disposing">true if managed resources should be disposed; otherwise, false.</param>
-        protected override void Dispose(bool disposing)
-        {
-            if (disposing && (components != null))
-            {
-                components.Dispose();
-            }
-            base.Dispose(disposing);
-        }
-
-        #region Windows Form Designer generated code
-
-        /// <summary>
-        /// Required method for Designer support - do not modify
-        /// the contents of this method with the code editor.
-        /// </summary>
-        private void InitializeComponent()
-        {
-            this.components = new System.ComponentModel.Container();
-            this.LogMessageTextBox = new System.Windows.Forms.TextBox();
-            this.contextMenuStrip1 = new System.Windows.Forms.ContextMenuStrip(this.components);
-            this.mainMenu1 = new System.Windows.Forms.MainMenu(this.components);
-            this.FileMenuItem = new System.Windows.Forms.MenuItem();
-            this.OpenLocationMenuItem = new System.Windows.Forms.MenuItem();
-            this.ExitMenuItem = new System.Windows.Forms.MenuItem();
-            this.panel1 = new System.Windows.Forms.Panel();
-            this.ChangeFontButton = new System.Windows.Forms.Button();
-            this.CleanLogsButton = new System.Windows.Forms.Button();
-            this.WrapTextCheckBox = new System.Windows.Forms.CheckBox();
-            this.tableLayoutPanel1 = new System.Windows.Forms.TableLayoutPanel();
-            this.TopMostCheckBox = new System.Windows.Forms.CheckBox();
-            this.panel1.SuspendLayout();
-            this.tableLayoutPanel1.SuspendLayout();
-            this.SuspendLayout();
-            // 
-<<<<<<< HEAD
-            // textBox1
-            // 
-            this.textBox1.BackColor = System.Drawing.Color.Black;
-            this.textBox1.Dock = System.Windows.Forms.DockStyle.Fill;
-            this.textBox1.Font = new System.Drawing.Font("Consolas", 8.25F, System.Drawing.FontStyle.Regular, System.Drawing.GraphicsUnit.Point, ((byte)(0)));
-            this.textBox1.ForeColor = System.Drawing.Color.White;
-            this.textBox1.Location = new System.Drawing.Point(0, 0);
-            this.textBox1.Margin = new System.Windows.Forms.Padding(4, 4, 4, 4);
-            this.textBox1.MaxLength = 2147483647;
-            this.textBox1.Multiline = true;
-            this.textBox1.Name = "textBox1";
-            this.textBox1.ReadOnly = true;
-            this.textBox1.ScrollBars = System.Windows.Forms.ScrollBars.Both;
-            this.textBox1.Size = new System.Drawing.Size(820, 529);
-            this.textBox1.TabIndex = 0;
-            this.textBox1.WordWrap = false;
-=======
-            // LogMessageTextBox
-            // 
-            this.LogMessageTextBox.BackColor = System.Drawing.Color.Black;
-            this.LogMessageTextBox.Dock = System.Windows.Forms.DockStyle.Fill;
-            this.LogMessageTextBox.Font = new System.Drawing.Font("Consolas", 8.25F, System.Drawing.FontStyle.Regular, System.Drawing.GraphicsUnit.Point, ((byte)(0)));
-            this.LogMessageTextBox.ForeColor = System.Drawing.Color.White;
-            this.LogMessageTextBox.Location = new System.Drawing.Point(3, 43);
-            this.LogMessageTextBox.MaxLength = 2147483647;
-            this.LogMessageTextBox.Multiline = true;
-            this.LogMessageTextBox.Name = "LogMessageTextBox";
-            this.LogMessageTextBox.ReadOnly = true;
-            this.LogMessageTextBox.ScrollBars = System.Windows.Forms.ScrollBars.Both;
-            this.LogMessageTextBox.Size = new System.Drawing.Size(541, 307);
-            this.LogMessageTextBox.TabIndex = 0;
-            this.LogMessageTextBox.WordWrap = false;
->>>>>>> b07a9ef3
-            // 
-            // contextMenuStrip1
-            // 
-            this.contextMenuStrip1.ImageScalingSize = new System.Drawing.Size(24, 24);
-            this.contextMenuStrip1.Name = "contextMenuStrip1";
-            this.contextMenuStrip1.Size = new System.Drawing.Size(74, 4);
-            // 
-            // mainMenu1
-            // 
-            this.mainMenu1.MenuItems.AddRange(new System.Windows.Forms.MenuItem[] {
-            this.FileMenuItem});
-            // 
-            // FileMenuItem
-            // 
-            this.FileMenuItem.Index = 0;
-            this.FileMenuItem.MenuItems.AddRange(new System.Windows.Forms.MenuItem[] {
-            this.OpenLocationMenuItem,
-            this.ExitMenuItem});
-            this.FileMenuItem.Text = "&File";
-            // 
-            // OpenLocationMenuItem
-            // 
-            this.OpenLocationMenuItem.Index = 0;
-            this.OpenLocationMenuItem.Text = "&Open Location";
-            this.OpenLocationMenuItem.Click += new System.EventHandler(this.OpenLocationMenuItem_Click);
-            // 
-            // ExitMenuItem
-            // 
-            this.ExitMenuItem.Index = 1;
-            this.ExitMenuItem.Text = "E&xit";
-            this.ExitMenuItem.Click += new System.EventHandler(this.ExitMenuItem_Click);
-            // 
-            // panel1
-            // 
-            this.panel1.Controls.Add(this.TopMostCheckBox);
-            this.panel1.Controls.Add(this.ChangeFontButton);
-            this.panel1.Controls.Add(this.CleanLogsButton);
-            this.panel1.Controls.Add(this.WrapTextCheckBox);
-            this.panel1.Dock = System.Windows.Forms.DockStyle.Fill;
-            this.panel1.Location = new System.Drawing.Point(3, 3);
-            this.panel1.Name = "panel1";
-            this.panel1.Size = new System.Drawing.Size(541, 34);
-            this.panel1.TabIndex = 1;
-            // 
-            // ChangeFontButton
-            // 
-            this.ChangeFontButton.Location = new System.Drawing.Point(107, 4);
-            this.ChangeFontButton.Name = "ChangeFontButton";
-            this.ChangeFontButton.Size = new System.Drawing.Size(75, 23);
-            this.ChangeFontButton.TabIndex = 2;
-            this.ChangeFontButton.Text = "&Font";
-            this.ChangeFontButton.UseVisualStyleBackColor = true;
-            this.ChangeFontButton.Click += new System.EventHandler(this.ChangeFontButton_Click);
-            // 
-            // CleanLogsButton
-            // 
-            this.CleanLogsButton.Location = new System.Drawing.Point(9, 4);
-            this.CleanLogsButton.Name = "CleanLogsButton";
-            this.CleanLogsButton.Size = new System.Drawing.Size(75, 23);
-            this.CleanLogsButton.TabIndex = 1;
-            this.CleanLogsButton.Text = "&Clean logs";
-            this.CleanLogsButton.UseVisualStyleBackColor = true;
-            this.CleanLogsButton.Click += new System.EventHandler(this.CleanLogsButton_Click);
-            // 
-            // WrapTextCheckBox
-            // 
-            this.WrapTextCheckBox.AutoSize = true;
-            this.WrapTextCheckBox.Location = new System.Drawing.Point(209, 9);
-            this.WrapTextCheckBox.Name = "WrapTextCheckBox";
-            this.WrapTextCheckBox.Size = new System.Drawing.Size(78, 16);
-            this.WrapTextCheckBox.TabIndex = 0;
-            this.WrapTextCheckBox.Text = "&Wrap text";
-            this.WrapTextCheckBox.UseVisualStyleBackColor = true;
-            this.WrapTextCheckBox.CheckedChanged += new System.EventHandler(this.WrapTextCheckBox_CheckedChanged);
-            // 
-            // tableLayoutPanel1
-            // 
-            this.tableLayoutPanel1.ColumnCount = 1;
-            this.tableLayoutPanel1.ColumnStyles.Add(new System.Windows.Forms.ColumnStyle(System.Windows.Forms.SizeType.Percent, 100F));
-            this.tableLayoutPanel1.Controls.Add(this.panel1, 0, 0);
-            this.tableLayoutPanel1.Controls.Add(this.LogMessageTextBox, 0, 1);
-            this.tableLayoutPanel1.Dock = System.Windows.Forms.DockStyle.Fill;
-            this.tableLayoutPanel1.Location = new System.Drawing.Point(0, 0);
-            this.tableLayoutPanel1.Name = "tableLayoutPanel1";
-            this.tableLayoutPanel1.RowCount = 2;
-            this.tableLayoutPanel1.RowStyles.Add(new System.Windows.Forms.RowStyle(System.Windows.Forms.SizeType.Absolute, 40F));
-            this.tableLayoutPanel1.RowStyles.Add(new System.Windows.Forms.RowStyle());
-            this.tableLayoutPanel1.Size = new System.Drawing.Size(547, 353);
-            this.tableLayoutPanel1.TabIndex = 2;
-            // 
-            // TopMostCheckBox
-            // 
-            this.TopMostCheckBox.AutoSize = true;
-            this.TopMostCheckBox.Location = new System.Drawing.Point(311, 9);
-            this.TopMostCheckBox.Name = "TopMostCheckBox";
-            this.TopMostCheckBox.Size = new System.Drawing.Size(72, 16);
-            this.TopMostCheckBox.TabIndex = 3;
-            this.TopMostCheckBox.Text = "&Top most";
-            this.TopMostCheckBox.UseVisualStyleBackColor = true;
-            this.TopMostCheckBox.CheckedChanged += new System.EventHandler(this.TopMostCheckBox_CheckedChanged);
-            // 
-            // LogForm
-            // 
-<<<<<<< HEAD
-            this.AutoScaleDimensions = new System.Drawing.SizeF(9F, 18F);
-            this.AutoScaleMode = System.Windows.Forms.AutoScaleMode.Font;
-            this.ClientSize = new System.Drawing.Size(820, 529);
-            this.Controls.Add(this.textBox1);
-            this.Margin = new System.Windows.Forms.Padding(4, 4, 4, 4);
-=======
-            this.AutoScaleDimensions = new System.Drawing.SizeF(6F, 12F);
-            this.AutoScaleMode = System.Windows.Forms.AutoScaleMode.Font;
-            this.ClientSize = new System.Drawing.Size(547, 353);
-            this.Controls.Add(this.tableLayoutPanel1);
->>>>>>> b07a9ef3
-            this.Menu = this.mainMenu1;
-            this.Name = "LogForm";
-            this.StartPosition = System.Windows.Forms.FormStartPosition.CenterScreen;
-            this.Text = "Log Viewer";
-            this.FormClosing += new System.Windows.Forms.FormClosingEventHandler(this.LogForm_FormClosing);
-            this.Load += new System.EventHandler(this.LogForm_Load);
-            this.Shown += new System.EventHandler(this.LogForm_Shown);
-            this.panel1.ResumeLayout(false);
-            this.panel1.PerformLayout();
-            this.tableLayoutPanel1.ResumeLayout(false);
-            this.tableLayoutPanel1.PerformLayout();
-            this.ResumeLayout(false);
-
-        }
-
-        #endregion
-
-        private System.Windows.Forms.TextBox LogMessageTextBox;
-        private System.Windows.Forms.ContextMenuStrip contextMenuStrip1;
-        private System.Windows.Forms.MainMenu mainMenu1;
-        private System.Windows.Forms.MenuItem FileMenuItem;
-        private System.Windows.Forms.MenuItem OpenLocationMenuItem;
-        private System.Windows.Forms.MenuItem ExitMenuItem;
-        private System.Windows.Forms.Panel panel1;
-        private System.Windows.Forms.CheckBox WrapTextCheckBox;
-        private System.Windows.Forms.Button CleanLogsButton;
-        private System.Windows.Forms.Button ChangeFontButton;
-        private System.Windows.Forms.TableLayoutPanel tableLayoutPanel1;
-        private System.Windows.Forms.CheckBox TopMostCheckBox;
-    }
+﻿namespace Shadowsocks.View
+{
+    partial class LogForm
+    {
+        /// <summary>
+        /// Required designer variable.
+        /// </summary>
+        private System.ComponentModel.IContainer components = null;
+
+        /// <summary>
+        /// Clean up any resources being used.
+        /// </summary>
+        /// <param name="disposing">true if managed resources should be disposed; otherwise, false.</param>
+        protected override void Dispose(bool disposing)
+        {
+            if (disposing && (components != null))
+            {
+                components.Dispose();
+            }
+            base.Dispose(disposing);
+        }
+
+        #region Windows Form Designer generated code
+
+        /// <summary>
+        /// Required method for Designer support - do not modify
+        /// the contents of this method with the code editor.
+        /// </summary>
+        private void InitializeComponent()
+        {
+            this.components = new System.ComponentModel.Container();
+            this.LogMessageTextBox = new System.Windows.Forms.TextBox();
+            this.contextMenuStrip1 = new System.Windows.Forms.ContextMenuStrip(this.components);
+            this.mainMenu1 = new System.Windows.Forms.MainMenu(this.components);
+            this.FileMenuItem = new System.Windows.Forms.MenuItem();
+            this.OpenLocationMenuItem = new System.Windows.Forms.MenuItem();
+            this.ExitMenuItem = new System.Windows.Forms.MenuItem();
+            this.panel1 = new System.Windows.Forms.Panel();
+            this.ChangeFontButton = new System.Windows.Forms.Button();
+            this.CleanLogsButton = new System.Windows.Forms.Button();
+            this.WrapTextCheckBox = new System.Windows.Forms.CheckBox();
+            this.tableLayoutPanel1 = new System.Windows.Forms.TableLayoutPanel();
+            this.TopMostCheckBox = new System.Windows.Forms.CheckBox();
+            this.panel1.SuspendLayout();
+            this.tableLayoutPanel1.SuspendLayout();
+            this.SuspendLayout();
+            // 
+            // LogMessageTextBox
+            // 
+            this.LogMessageTextBox.BackColor = System.Drawing.Color.Black;
+            this.LogMessageTextBox.Dock = System.Windows.Forms.DockStyle.Fill;
+            this.LogMessageTextBox.Font = new System.Drawing.Font("Consolas", 8.25F, System.Drawing.FontStyle.Regular, System.Drawing.GraphicsUnit.Point, ((byte)(0)));
+            this.LogMessageTextBox.ForeColor = System.Drawing.Color.White;
+            this.LogMessageTextBox.Location = new System.Drawing.Point(3, 43);
+            this.LogMessageTextBox.MaxLength = 2147483647;
+            this.LogMessageTextBox.Multiline = true;
+            this.LogMessageTextBox.Name = "LogMessageTextBox";
+            this.LogMessageTextBox.ReadOnly = true;
+            this.LogMessageTextBox.ScrollBars = System.Windows.Forms.ScrollBars.Both;
+            this.LogMessageTextBox.Size = new System.Drawing.Size(541, 307);
+            this.LogMessageTextBox.TabIndex = 0;
+            this.LogMessageTextBox.WordWrap = false;
+            // 
+            // contextMenuStrip1
+            // 
+            this.contextMenuStrip1.Name = "contextMenuStrip1";
+            this.contextMenuStrip1.Size = new System.Drawing.Size(61, 4);
+            // 
+            // mainMenu1
+            // 
+            this.mainMenu1.MenuItems.AddRange(new System.Windows.Forms.MenuItem[] {
+            this.FileMenuItem});
+            // 
+            // FileMenuItem
+            // 
+            this.FileMenuItem.Index = 0;
+            this.FileMenuItem.MenuItems.AddRange(new System.Windows.Forms.MenuItem[] {
+            this.OpenLocationMenuItem,
+            this.ExitMenuItem});
+            this.FileMenuItem.Text = "&File";
+            // 
+            // OpenLocationMenuItem
+            // 
+            this.OpenLocationMenuItem.Index = 0;
+            this.OpenLocationMenuItem.Text = "&Open Location";
+            this.OpenLocationMenuItem.Click += new System.EventHandler(this.OpenLocationMenuItem_Click);
+            // 
+            // ExitMenuItem
+            // 
+            this.ExitMenuItem.Index = 1;
+            this.ExitMenuItem.Text = "E&xit";
+            this.ExitMenuItem.Click += new System.EventHandler(this.ExitMenuItem_Click);
+            // 
+            // panel1
+            // 
+            this.panel1.Controls.Add(this.TopMostCheckBox);
+            this.panel1.Controls.Add(this.ChangeFontButton);
+            this.panel1.Controls.Add(this.CleanLogsButton);
+            this.panel1.Controls.Add(this.WrapTextCheckBox);
+            this.panel1.Dock = System.Windows.Forms.DockStyle.Fill;
+            this.panel1.Location = new System.Drawing.Point(3, 3);
+            this.panel1.Name = "panel1";
+            this.panel1.Size = new System.Drawing.Size(541, 34);
+            this.panel1.TabIndex = 1;
+            // 
+            // ChangeFontButton
+            // 
+            this.ChangeFontButton.Location = new System.Drawing.Point(107, 4);
+            this.ChangeFontButton.Name = "ChangeFontButton";
+            this.ChangeFontButton.Size = new System.Drawing.Size(75, 23);
+            this.ChangeFontButton.TabIndex = 2;
+            this.ChangeFontButton.Text = "&Font";
+            this.ChangeFontButton.UseVisualStyleBackColor = true;
+            this.ChangeFontButton.Click += new System.EventHandler(this.ChangeFontButton_Click);
+            // 
+            // CleanLogsButton
+            // 
+            this.CleanLogsButton.Location = new System.Drawing.Point(9, 4);
+            this.CleanLogsButton.Name = "CleanLogsButton";
+            this.CleanLogsButton.Size = new System.Drawing.Size(75, 23);
+            this.CleanLogsButton.TabIndex = 1;
+            this.CleanLogsButton.Text = "&Clean logs";
+            this.CleanLogsButton.UseVisualStyleBackColor = true;
+            this.CleanLogsButton.Click += new System.EventHandler(this.CleanLogsButton_Click);
+            // 
+            // WrapTextCheckBox
+            // 
+            this.WrapTextCheckBox.AutoSize = true;
+            this.WrapTextCheckBox.Location = new System.Drawing.Point(209, 9);
+            this.WrapTextCheckBox.Name = "WrapTextCheckBox";
+            this.WrapTextCheckBox.Size = new System.Drawing.Size(78, 16);
+            this.WrapTextCheckBox.TabIndex = 0;
+            this.WrapTextCheckBox.Text = "&Wrap text";
+            this.WrapTextCheckBox.UseVisualStyleBackColor = true;
+            this.WrapTextCheckBox.CheckedChanged += new System.EventHandler(this.WrapTextCheckBox_CheckedChanged);
+            // 
+            // tableLayoutPanel1
+            // 
+            this.tableLayoutPanel1.ColumnCount = 1;
+            this.tableLayoutPanel1.ColumnStyles.Add(new System.Windows.Forms.ColumnStyle(System.Windows.Forms.SizeType.Percent, 100F));
+            this.tableLayoutPanel1.Controls.Add(this.panel1, 0, 0);
+            this.tableLayoutPanel1.Controls.Add(this.LogMessageTextBox, 0, 1);
+            this.tableLayoutPanel1.Dock = System.Windows.Forms.DockStyle.Fill;
+            this.tableLayoutPanel1.Location = new System.Drawing.Point(0, 0);
+            this.tableLayoutPanel1.Name = "tableLayoutPanel1";
+            this.tableLayoutPanel1.RowCount = 2;
+            this.tableLayoutPanel1.RowStyles.Add(new System.Windows.Forms.RowStyle(System.Windows.Forms.SizeType.Absolute, 40F));
+            this.tableLayoutPanel1.RowStyles.Add(new System.Windows.Forms.RowStyle());
+            this.tableLayoutPanel1.Size = new System.Drawing.Size(547, 353);
+            this.tableLayoutPanel1.TabIndex = 2;
+            // 
+            // TopMostCheckBox
+            // 
+            this.TopMostCheckBox.AutoSize = true;
+            this.TopMostCheckBox.Location = new System.Drawing.Point(311, 9);
+            this.TopMostCheckBox.Name = "TopMostCheckBox";
+            this.TopMostCheckBox.Size = new System.Drawing.Size(72, 16);
+            this.TopMostCheckBox.TabIndex = 3;
+            this.TopMostCheckBox.Text = "&Top most";
+            this.TopMostCheckBox.UseVisualStyleBackColor = true;
+            this.TopMostCheckBox.CheckedChanged += new System.EventHandler(this.TopMostCheckBox_CheckedChanged);
+            // 
+            // LogForm
+            // 
+            this.AutoScaleDimensions = new System.Drawing.SizeF(6F, 12F);
+            this.AutoScaleMode = System.Windows.Forms.AutoScaleMode.Font;
+            this.ClientSize = new System.Drawing.Size(547, 353);
+            this.Controls.Add(this.tableLayoutPanel1);
+            this.Menu = this.mainMenu1;
+            this.Name = "LogForm";
+            this.StartPosition = System.Windows.Forms.FormStartPosition.CenterScreen;
+            this.Text = "Log Viewer";
+            this.FormClosing += new System.Windows.Forms.FormClosingEventHandler(this.LogForm_FormClosing);
+            this.Load += new System.EventHandler(this.LogForm_Load);
+            this.Shown += new System.EventHandler(this.LogForm_Shown);
+            this.panel1.ResumeLayout(false);
+            this.panel1.PerformLayout();
+            this.tableLayoutPanel1.ResumeLayout(false);
+            this.tableLayoutPanel1.PerformLayout();
+            this.ResumeLayout(false);
+
+        }
+
+        #endregion
+
+        private System.Windows.Forms.TextBox LogMessageTextBox;
+        private System.Windows.Forms.ContextMenuStrip contextMenuStrip1;
+        private System.Windows.Forms.MainMenu mainMenu1;
+        private System.Windows.Forms.MenuItem FileMenuItem;
+        private System.Windows.Forms.MenuItem OpenLocationMenuItem;
+        private System.Windows.Forms.MenuItem ExitMenuItem;
+        private System.Windows.Forms.Panel panel1;
+        private System.Windows.Forms.CheckBox WrapTextCheckBox;
+        private System.Windows.Forms.Button CleanLogsButton;
+        private System.Windows.Forms.Button ChangeFontButton;
+        private System.Windows.Forms.TableLayoutPanel tableLayoutPanel1;
+        private System.Windows.Forms.CheckBox TopMostCheckBox;
+    }
 }