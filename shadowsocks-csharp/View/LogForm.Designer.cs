--- conflicted
+++ resolved
@@ -1,318 +1,261 @@
-﻿namespace Shadowsocks.View
-{
-    partial class LogForm
-    {
-        /// <summary>
-        /// Required designer variable.
-        /// </summary>
-        private System.ComponentModel.IContainer components = null;
-
-        /// <summary>
-        /// Clean up any resources being used.
-        /// </summary>
-        /// <param name="disposing">true if managed resources should be disposed; otherwise, false.</param>
-        protected override void Dispose(bool disposing)
-        {
-            if (disposing && (components != null))
-            {
-                components.Dispose();
-            }
-            base.Dispose(disposing);
-        }
-
-        #region Windows Form Designer generated code
-
-        /// <summary>
-        /// Required method for Designer support - do not modify
-        /// the contents of this method with the code editor.
-        /// </summary>
-        private void InitializeComponent()
-        {
-            this.components = new System.ComponentModel.Container();
-            this.LogMessageTextBox = new System.Windows.Forms.TextBox();
-            this.MainMenu = new System.Windows.Forms.MainMenu(this.components);
-            this.FileMenuItem = new System.Windows.Forms.MenuItem();
-            this.OpenLocationMenuItem = new System.Windows.Forms.MenuItem();
-            this.ExitMenuItem = new System.Windows.Forms.MenuItem();
-            this.ViewMenuItem = new System.Windows.Forms.MenuItem();
-            this.CleanLogsMenuItem = new System.Windows.Forms.MenuItem();
-            this.ChangeFontMenuItem = new System.Windows.Forms.MenuItem();
-            this.WrapTextMenuItem = new System.Windows.Forms.MenuItem();
-            this.TopMostMenuItem = new System.Windows.Forms.MenuItem();
-            this.MenuItemSeparater = new System.Windows.Forms.MenuItem();
-            this.ShowToolbarMenuItem = new System.Windows.Forms.MenuItem();
-            this.TopMostCheckBox = new System.Windows.Forms.CheckBox();
-            this.ChangeFontButton = new System.Windows.Forms.Button();
-            this.CleanLogsButton = new System.Windows.Forms.Button();
-            this.WrapTextCheckBox = new System.Windows.Forms.CheckBox();
-            this.tableLayoutPanel1 = new System.Windows.Forms.TableLayoutPanel();
-            this.ToolbarFlowLayoutPanel = new System.Windows.Forms.FlowLayoutPanel();
-            this.tableLayoutPanel1.SuspendLayout();
-            this.ToolbarFlowLayoutPanel.SuspendLayout();
-            this.SuspendLayout();
-            // 
-            // LogMessageTextBox
-            // 
-            this.LogMessageTextBox.BackColor = System.Drawing.Color.Black;
-            this.LogMessageTextBox.Dock = System.Windows.Forms.DockStyle.Fill;
-            this.LogMessageTextBox.Font = new System.Drawing.Font("Consolas", 8.25F, System.Drawing.FontStyle.Regular, System.Drawing.GraphicsUnit.Point, ((byte)(0)));
-            this.LogMessageTextBox.ForeColor = System.Drawing.Color.White;
-            this.LogMessageTextBox.Location = new System.Drawing.Point(3, 38);
-            this.LogMessageTextBox.MaxLength = 2147483647;
-            this.LogMessageTextBox.Multiline = true;
-            this.LogMessageTextBox.Name = "LogMessageTextBox";
-            this.LogMessageTextBox.ReadOnly = true;
-            this.LogMessageTextBox.ScrollBars = System.Windows.Forms.ScrollBars.Both;
-<<<<<<< HEAD
-            this.LogMessageTextBox.Size = new System.Drawing.Size(584, 377);
-            this.LogMessageTextBox.TabIndex = 0;
-            // 
-            // MainMenu
-            // 
-=======
-            this.LogMessageTextBox.Size = new System.Drawing.Size(378, 99);
-            this.LogMessageTextBox.TabIndex = 0;
-            // 
-            // MainMenu
-            // 
->>>>>>> 0a733c61
-            this.MainMenu.MenuItems.AddRange(new System.Windows.Forms.MenuItem[] {
-            this.FileMenuItem,
-            this.ViewMenuItem});
-            // 
-            // FileMenuItem
-            // 
-            this.FileMenuItem.Index = 0;
-            this.FileMenuItem.MenuItems.AddRange(new System.Windows.Forms.MenuItem[] {
-            this.OpenLocationMenuItem,
-            this.ExitMenuItem});
-            this.FileMenuItem.Text = "&File";
-            // 
-            // OpenLocationMenuItem
-            // 
-            this.OpenLocationMenuItem.Index = 0;
-            this.OpenLocationMenuItem.Text = "&Open Location";
-            this.OpenLocationMenuItem.Click += new System.EventHandler(this.OpenLocationMenuItem_Click);
-            // 
-            // ExitMenuItem
-            // 
-            this.ExitMenuItem.Index = 1;
-            this.ExitMenuItem.Text = "E&xit";
-            this.ExitMenuItem.Click += new System.EventHandler(this.ExitMenuItem_Click);
-            // 
-            // ViewMenuItem
-            // 
-            this.ViewMenuItem.Index = 1;
-            this.ViewMenuItem.MenuItems.AddRange(new System.Windows.Forms.MenuItem[] {
-            this.CleanLogsMenuItem,
-            this.ChangeFontMenuItem,
-            this.WrapTextMenuItem,
-            this.TopMostMenuItem,
-            this.MenuItemSeparater,
-            this.ShowToolbarMenuItem});
-            this.ViewMenuItem.Text = "&View";
-            // 
-            // CleanLogsMenuItem
-            // 
-            this.CleanLogsMenuItem.Index = 0;
-<<<<<<< HEAD
-            this.CleanLogsMenuItem.Text = "&Clean Logs";
-=======
-            this.CleanLogsMenuItem.Text = "&Clean logs";
->>>>>>> 0a733c61
-            this.CleanLogsMenuItem.Click += new System.EventHandler(this.CleanLogsMenuItem_Click);
-            // 
-            // ChangeFontMenuItem
-            // 
-            this.ChangeFontMenuItem.Index = 1;
-<<<<<<< HEAD
-            this.ChangeFontMenuItem.Text = "Change &Font";
-            this.ChangeFontMenuItem.Click += new System.EventHandler(this.ChangeFontMenuItem_Click);
-            // 
-            // WrapTextMenuItem
-            // 
-            this.WrapTextMenuItem.Index = 2;
-            this.WrapTextMenuItem.Text = "&Wrap Text";
-            this.WrapTextMenuItem.Click += new System.EventHandler(this.WrapTextMenuItem_Click);
-            // 
-            // TopMostMenuItem
-            // 
-            this.TopMostMenuItem.Index = 3;
-            this.TopMostMenuItem.Text = "&Top Most";
-            this.TopMostMenuItem.Click += new System.EventHandler(this.TopMostMenuItem_Click);
-            // 
-            // MenuItemSeparater
-            // 
-            this.MenuItemSeparater.Index = 4;
-            this.MenuItemSeparater.Text = "-";
-            // 
-            // ShowToolbarMenuItem
-            // 
-            this.ShowToolbarMenuItem.Index = 5;
-            this.ShowToolbarMenuItem.Text = "&Show Toolbar";
-=======
-            this.ChangeFontMenuItem.Text = "Change &font";
-            this.ChangeFontMenuItem.Click += new System.EventHandler(this.ChangeFontMenuItem_Click);
-            // 
-            // WrapTextMenuItem
-            // 
-            this.WrapTextMenuItem.Index = 2;
-            this.WrapTextMenuItem.Text = "&Wrap text";
-            this.WrapTextMenuItem.Click += new System.EventHandler(this.WrapTextMenuItem_Click);
-            // 
-            // TopMostMenuItem
-            // 
-            this.TopMostMenuItem.Index = 3;
-            this.TopMostMenuItem.Text = "&Top most";
-            this.TopMostMenuItem.Click += new System.EventHandler(this.TopMostMenuItem_Click);
-            // 
-            // MenuItemSeparater
-            // 
-            this.MenuItemSeparater.Index = 4;
-            this.MenuItemSeparater.Text = "-";
-            // 
-            // ShowToolbarMenuItem
-            // 
-            this.ShowToolbarMenuItem.Index = 5;
-            this.ShowToolbarMenuItem.Text = "&Show toolbar";
->>>>>>> 0a733c61
-            this.ShowToolbarMenuItem.Click += new System.EventHandler(this.ShowToolbarMenuItem_Click);
-            // 
-            // TopMostCheckBox
-            // 
-            this.TopMostCheckBox.Anchor = ((System.Windows.Forms.AnchorStyles)(((System.Windows.Forms.AnchorStyles.Top | System.Windows.Forms.AnchorStyles.Bottom) 
-            | System.Windows.Forms.AnchorStyles.Left)));
-            this.TopMostCheckBox.AutoSize = true;
-            this.TopMostCheckBox.Location = new System.Drawing.Point(249, 3);
-            this.TopMostCheckBox.Name = "TopMostCheckBox";
-            this.TopMostCheckBox.Size = new System.Drawing.Size(72, 23);
-            this.TopMostCheckBox.TabIndex = 3;
-<<<<<<< HEAD
-            this.TopMostCheckBox.Text = "&Top Most";
-=======
-            this.TopMostCheckBox.Text = "&Top most";
->>>>>>> 0a733c61
-            this.TopMostCheckBox.UseVisualStyleBackColor = true;
-            this.TopMostCheckBox.CheckedChanged += new System.EventHandler(this.TopMostCheckBox_CheckedChanged);
-            // 
-            // ChangeFontButton
-            // 
-            this.ChangeFontButton.AutoSize = true;
-            this.ChangeFontButton.Location = new System.Drawing.Point(84, 3);
-            this.ChangeFontButton.Name = "ChangeFontButton";
-            this.ChangeFontButton.Size = new System.Drawing.Size(75, 23);
-            this.ChangeFontButton.TabIndex = 2;
-            this.ChangeFontButton.Text = "&Font";
-            this.ChangeFontButton.UseVisualStyleBackColor = true;
-            this.ChangeFontButton.Click += new System.EventHandler(this.ChangeFontButton_Click);
-            // 
-            // CleanLogsButton
-            // 
-            this.CleanLogsButton.AutoSize = true;
-            this.CleanLogsButton.Location = new System.Drawing.Point(3, 3);
-            this.CleanLogsButton.Name = "CleanLogsButton";
-            this.CleanLogsButton.Size = new System.Drawing.Size(75, 23);
-            this.CleanLogsButton.TabIndex = 1;
-            this.CleanLogsButton.Text = "&Clean Logs";
-            this.CleanLogsButton.UseVisualStyleBackColor = true;
-            this.CleanLogsButton.Click += new System.EventHandler(this.CleanLogsButton_Click);
-            // 
-            // WrapTextCheckBox
-            // 
-            this.WrapTextCheckBox.Anchor = ((System.Windows.Forms.AnchorStyles)(((System.Windows.Forms.AnchorStyles.Top | System.Windows.Forms.AnchorStyles.Bottom) 
-            | System.Windows.Forms.AnchorStyles.Left)));
-            this.WrapTextCheckBox.AutoSize = true;
-            this.WrapTextCheckBox.Location = new System.Drawing.Point(165, 3);
-            this.WrapTextCheckBox.Name = "WrapTextCheckBox";
-            this.WrapTextCheckBox.Size = new System.Drawing.Size(78, 23);
-            this.WrapTextCheckBox.TabIndex = 0;
-            this.WrapTextCheckBox.Text = "&Wrap Text";
-            this.WrapTextCheckBox.UseVisualStyleBackColor = true;
-            this.WrapTextCheckBox.CheckedChanged += new System.EventHandler(this.WrapTextCheckBox_CheckedChanged);
-            // 
-            // tableLayoutPanel1
-            // 
-            this.tableLayoutPanel1.ColumnCount = 1;
-            this.tableLayoutPanel1.ColumnStyles.Add(new System.Windows.Forms.ColumnStyle(System.Windows.Forms.SizeType.Percent, 100F));
-            this.tableLayoutPanel1.Controls.Add(this.LogMessageTextBox, 0, 1);
-            this.tableLayoutPanel1.Controls.Add(this.ToolbarFlowLayoutPanel, 0, 0);
-            this.tableLayoutPanel1.Dock = System.Windows.Forms.DockStyle.Fill;
-            this.tableLayoutPanel1.Location = new System.Drawing.Point(0, 0);
-            this.tableLayoutPanel1.Name = "tableLayoutPanel1";
-            this.tableLayoutPanel1.RowCount = 2;
-            this.tableLayoutPanel1.RowStyles.Add(new System.Windows.Forms.RowStyle());
-            this.tableLayoutPanel1.RowStyles.Add(new System.Windows.Forms.RowStyle());
-<<<<<<< HEAD
-            this.tableLayoutPanel1.Size = new System.Drawing.Size(590, 418);
-=======
-            this.tableLayoutPanel1.Size = new System.Drawing.Size(384, 140);
->>>>>>> 0a733c61
-            this.tableLayoutPanel1.TabIndex = 2;
-            // 
-            // ToolbarFlowLayoutPanel
-            // 
-            this.ToolbarFlowLayoutPanel.AutoSize = true;
-            this.ToolbarFlowLayoutPanel.Controls.Add(this.CleanLogsButton);
-            this.ToolbarFlowLayoutPanel.Controls.Add(this.ChangeFontButton);
-            this.ToolbarFlowLayoutPanel.Controls.Add(this.WrapTextCheckBox);
-            this.ToolbarFlowLayoutPanel.Controls.Add(this.TopMostCheckBox);
-            this.ToolbarFlowLayoutPanel.Dock = System.Windows.Forms.DockStyle.Fill;
-            this.ToolbarFlowLayoutPanel.Location = new System.Drawing.Point(3, 3);
-            this.ToolbarFlowLayoutPanel.Name = "ToolbarFlowLayoutPanel";
-<<<<<<< HEAD
-            this.ToolbarFlowLayoutPanel.Size = new System.Drawing.Size(584, 29);
-=======
-            this.ToolbarFlowLayoutPanel.Size = new System.Drawing.Size(378, 29);
->>>>>>> 0a733c61
-            this.ToolbarFlowLayoutPanel.TabIndex = 2;
-            // 
-            // LogForm
-            // 
-            this.AutoScaleDimensions = new System.Drawing.SizeF(6F, 12F);
-            this.AutoScaleMode = System.Windows.Forms.AutoScaleMode.Font;
-<<<<<<< HEAD
-            this.ClientSize = new System.Drawing.Size(590, 418);
-            this.Controls.Add(this.tableLayoutPanel1);
-            this.Menu = this.MainMenu;
-=======
-            this.ClientSize = new System.Drawing.Size(384, 140);
-            this.Controls.Add(this.tableLayoutPanel1);
-            this.Menu = this.MainMenu;
-            this.MinimumSize = new System.Drawing.Size(400, 200);
->>>>>>> 0a733c61
-            this.Name = "LogForm";
-            this.StartPosition = System.Windows.Forms.FormStartPosition.CenterScreen;
-            this.Text = "Log Viewer";
-            this.FormClosing += new System.Windows.Forms.FormClosingEventHandler(this.LogForm_FormClosing);
-            this.Load += new System.EventHandler(this.LogForm_Load);
-            this.Shown += new System.EventHandler(this.LogForm_Shown);
-            this.tableLayoutPanel1.ResumeLayout(false);
-            this.tableLayoutPanel1.PerformLayout();
-            this.ToolbarFlowLayoutPanel.ResumeLayout(false);
-            this.ToolbarFlowLayoutPanel.PerformLayout();
-            this.ResumeLayout(false);
-
-        }
-
-        #endregion
-
-        private System.Windows.Forms.TextBox LogMessageTextBox;
-        private System.Windows.Forms.MainMenu MainMenu;
-        private System.Windows.Forms.MenuItem FileMenuItem;
-        private System.Windows.Forms.MenuItem OpenLocationMenuItem;
-        private System.Windows.Forms.MenuItem ExitMenuItem;
-        private System.Windows.Forms.CheckBox WrapTextCheckBox;
-        private System.Windows.Forms.Button CleanLogsButton;
-        private System.Windows.Forms.Button ChangeFontButton;
-        private System.Windows.Forms.TableLayoutPanel tableLayoutPanel1;
-        private System.Windows.Forms.CheckBox TopMostCheckBox;
-        private System.Windows.Forms.MenuItem ViewMenuItem;
-        private System.Windows.Forms.MenuItem CleanLogsMenuItem;
-        private System.Windows.Forms.MenuItem ChangeFontMenuItem;
-        private System.Windows.Forms.MenuItem WrapTextMenuItem;
-        private System.Windows.Forms.MenuItem TopMostMenuItem;
-        private System.Windows.Forms.FlowLayoutPanel ToolbarFlowLayoutPanel;
-        private System.Windows.Forms.MenuItem MenuItemSeparater;
-        private System.Windows.Forms.MenuItem ShowToolbarMenuItem;
-    }
+﻿namespace Shadowsocks.View
+{
+    partial class LogForm
+    {
+        /// <summary>
+        /// Required designer variable.
+        /// </summary>
+        private System.ComponentModel.IContainer components = null;
+
+        /// <summary>
+        /// Clean up any resources being used.
+        /// </summary>
+        /// <param name="disposing">true if managed resources should be disposed; otherwise, false.</param>
+        protected override void Dispose(bool disposing)
+        {
+            if (disposing && (components != null))
+            {
+                components.Dispose();
+            }
+            base.Dispose(disposing);
+        }
+
+        #region Windows Form Designer generated code
+
+        /// <summary>
+        /// Required method for Designer support - do not modify
+        /// the contents of this method with the code editor.
+        /// </summary>
+        private void InitializeComponent()
+        {
+            this.components = new System.ComponentModel.Container();
+            this.LogMessageTextBox = new System.Windows.Forms.TextBox();
+            this.MainMenu = new System.Windows.Forms.MainMenu(this.components);
+            this.FileMenuItem = new System.Windows.Forms.MenuItem();
+            this.OpenLocationMenuItem = new System.Windows.Forms.MenuItem();
+            this.ExitMenuItem = new System.Windows.Forms.MenuItem();
+            this.ViewMenuItem = new System.Windows.Forms.MenuItem();
+            this.CleanLogsMenuItem = new System.Windows.Forms.MenuItem();
+            this.ChangeFontMenuItem = new System.Windows.Forms.MenuItem();
+            this.WrapTextMenuItem = new System.Windows.Forms.MenuItem();
+            this.TopMostMenuItem = new System.Windows.Forms.MenuItem();
+            this.MenuItemSeparater = new System.Windows.Forms.MenuItem();
+            this.ShowToolbarMenuItem = new System.Windows.Forms.MenuItem();
+            this.TopMostCheckBox = new System.Windows.Forms.CheckBox();
+            this.ChangeFontButton = new System.Windows.Forms.Button();
+            this.CleanLogsButton = new System.Windows.Forms.Button();
+            this.WrapTextCheckBox = new System.Windows.Forms.CheckBox();
+            this.tableLayoutPanel1 = new System.Windows.Forms.TableLayoutPanel();
+            this.ToolbarFlowLayoutPanel = new System.Windows.Forms.FlowLayoutPanel();
+            this.tableLayoutPanel1.SuspendLayout();
+            this.ToolbarFlowLayoutPanel.SuspendLayout();
+            this.SuspendLayout();
+            // 
+            // LogMessageTextBox
+            // 
+            this.LogMessageTextBox.BackColor = System.Drawing.Color.Black;
+            this.LogMessageTextBox.Dock = System.Windows.Forms.DockStyle.Fill;
+            this.LogMessageTextBox.Font = new System.Drawing.Font("Consolas", 8.25F, System.Drawing.FontStyle.Regular, System.Drawing.GraphicsUnit.Point, ((byte)(0)));
+            this.LogMessageTextBox.ForeColor = System.Drawing.Color.White;
+            this.LogMessageTextBox.Location = new System.Drawing.Point(3, 38);
+            this.LogMessageTextBox.MaxLength = 2147483647;
+            this.LogMessageTextBox.Multiline = true;
+            this.LogMessageTextBox.Name = "LogMessageTextBox";
+            this.LogMessageTextBox.ReadOnly = true;
+            this.LogMessageTextBox.ScrollBars = System.Windows.Forms.ScrollBars.Both;
+            this.LogMessageTextBox.Size = new System.Drawing.Size(378, 99);
+            this.LogMessageTextBox.TabIndex = 0;
+            // 
+            // MainMenu
+            // 
+            this.MainMenu.MenuItems.AddRange(new System.Windows.Forms.MenuItem[] {
+            this.FileMenuItem,
+            this.ViewMenuItem});
+            // 
+            // FileMenuItem
+            // 
+            this.FileMenuItem.Index = 0;
+            this.FileMenuItem.MenuItems.AddRange(new System.Windows.Forms.MenuItem[] {
+            this.OpenLocationMenuItem,
+            this.ExitMenuItem});
+            this.FileMenuItem.Text = "&File";
+            // 
+            // OpenLocationMenuItem
+            // 
+            this.OpenLocationMenuItem.Index = 0;
+            this.OpenLocationMenuItem.Text = "&Open Location";
+            this.OpenLocationMenuItem.Click += new System.EventHandler(this.OpenLocationMenuItem_Click);
+            // 
+            // ExitMenuItem
+            // 
+            this.ExitMenuItem.Index = 1;
+            this.ExitMenuItem.Text = "E&xit";
+            this.ExitMenuItem.Click += new System.EventHandler(this.ExitMenuItem_Click);
+            // 
+            // ViewMenuItem
+            // 
+            this.ViewMenuItem.Index = 1;
+            this.ViewMenuItem.MenuItems.AddRange(new System.Windows.Forms.MenuItem[] {
+            this.CleanLogsMenuItem,
+            this.ChangeFontMenuItem,
+            this.WrapTextMenuItem,
+            this.TopMostMenuItem,
+            this.MenuItemSeparater,
+            this.ShowToolbarMenuItem});
+            this.ViewMenuItem.Text = "&View";
+            // 
+            // CleanLogsMenuItem
+            // 
+            this.CleanLogsMenuItem.Index = 0;
+            this.CleanLogsMenuItem.Text = "&Clean Logs";
+            this.CleanLogsMenuItem.Click += new System.EventHandler(this.CleanLogsMenuItem_Click);
+            // 
+            // ChangeFontMenuItem
+            // 
+            this.ChangeFontMenuItem.Index = 1;
+            this.ChangeFontMenuItem.Text = "Change &Font";
+            this.ChangeFontMenuItem.Click += new System.EventHandler(this.ChangeFontMenuItem_Click);
+            // 
+            // WrapTextMenuItem
+            // 
+            this.WrapTextMenuItem.Index = 2;
+            this.WrapTextMenuItem.Text = "&Wrap Text";
+            this.WrapTextMenuItem.Click += new System.EventHandler(this.WrapTextMenuItem_Click);
+            // 
+            // TopMostMenuItem
+            // 
+            this.TopMostMenuItem.Index = 3;
+            this.TopMostMenuItem.Text = "&Top Most";
+            this.TopMostMenuItem.Click += new System.EventHandler(this.TopMostMenuItem_Click);
+            // 
+            // MenuItemSeparater
+            // 
+            this.MenuItemSeparater.Index = 4;
+            this.MenuItemSeparater.Text = "-";
+            // 
+            // ShowToolbarMenuItem
+            // 
+            this.ShowToolbarMenuItem.Index = 5;
+            this.ShowToolbarMenuItem.Text = "&Show Toolbar";
+            this.ShowToolbarMenuItem.Click += new System.EventHandler(this.ShowToolbarMenuItem_Click);
+            // 
+            // TopMostCheckBox
+            // 
+            this.TopMostCheckBox.Anchor = ((System.Windows.Forms.AnchorStyles)(((System.Windows.Forms.AnchorStyles.Top | System.Windows.Forms.AnchorStyles.Bottom)
+            | System.Windows.Forms.AnchorStyles.Left)));
+            this.TopMostCheckBox.AutoSize = true;
+            this.TopMostCheckBox.Location = new System.Drawing.Point(249, 3);
+            this.TopMostCheckBox.Name = "TopMostCheckBox";
+            this.TopMostCheckBox.Size = new System.Drawing.Size(72, 23);
+            this.TopMostCheckBox.TabIndex = 3;
+            this.TopMostCheckBox.Text = "&Top Most";
+            this.TopMostCheckBox.UseVisualStyleBackColor = true;
+            this.TopMostCheckBox.CheckedChanged += new System.EventHandler(this.TopMostCheckBox_CheckedChanged);
+            // 
+            // ChangeFontButton
+            // 
+            this.ChangeFontButton.AutoSize = true;
+            this.ChangeFontButton.Location = new System.Drawing.Point(84, 3);
+            this.ChangeFontButton.Name = "ChangeFontButton";
+            this.ChangeFontButton.Size = new System.Drawing.Size(75, 23);
+            this.ChangeFontButton.TabIndex = 2;
+            this.ChangeFontButton.Text = "&Font";
+            this.ChangeFontButton.UseVisualStyleBackColor = true;
+            this.ChangeFontButton.Click += new System.EventHandler(this.ChangeFontButton_Click);
+            // 
+            // CleanLogsButton
+            // 
+            this.CleanLogsButton.AutoSize = true;
+            this.CleanLogsButton.Location = new System.Drawing.Point(3, 3);
+            this.CleanLogsButton.Name = "CleanLogsButton";
+            this.CleanLogsButton.Size = new System.Drawing.Size(75, 23);
+            this.CleanLogsButton.TabIndex = 1;
+            this.CleanLogsButton.Text = "&Clean Logs";
+            this.CleanLogsButton.UseVisualStyleBackColor = true;
+            this.CleanLogsButton.Click += new System.EventHandler(this.CleanLogsButton_Click);
+            // 
+            // WrapTextCheckBox
+            // 
+            this.WrapTextCheckBox.Anchor = ((System.Windows.Forms.AnchorStyles)(((System.Windows.Forms.AnchorStyles.Top | System.Windows.Forms.AnchorStyles.Bottom)
+            | System.Windows.Forms.AnchorStyles.Left)));
+            this.WrapTextCheckBox.AutoSize = true;
+            this.WrapTextCheckBox.Location = new System.Drawing.Point(165, 3);
+            this.WrapTextCheckBox.Name = "WrapTextCheckBox";
+            this.WrapTextCheckBox.Size = new System.Drawing.Size(78, 23);
+            this.WrapTextCheckBox.TabIndex = 0;
+            this.WrapTextCheckBox.Text = "&Wrap Text";
+            this.WrapTextCheckBox.UseVisualStyleBackColor = true;
+            this.WrapTextCheckBox.CheckedChanged += new System.EventHandler(this.WrapTextCheckBox_CheckedChanged);
+            // 
+            // tableLayoutPanel1
+            // 
+            this.tableLayoutPanel1.ColumnCount = 1;
+            this.tableLayoutPanel1.ColumnStyles.Add(new System.Windows.Forms.ColumnStyle(System.Windows.Forms.SizeType.Percent, 100F));
+            this.tableLayoutPanel1.Controls.Add(this.LogMessageTextBox, 0, 1);
+            this.tableLayoutPanel1.Controls.Add(this.ToolbarFlowLayoutPanel, 0, 0);
+            this.tableLayoutPanel1.Dock = System.Windows.Forms.DockStyle.Fill;
+            this.tableLayoutPanel1.Location = new System.Drawing.Point(0, 0);
+            this.tableLayoutPanel1.Name = "tableLayoutPanel1";
+            this.tableLayoutPanel1.RowCount = 2;
+            this.tableLayoutPanel1.RowStyles.Add(new System.Windows.Forms.RowStyle());
+            this.tableLayoutPanel1.RowStyles.Add(new System.Windows.Forms.RowStyle());
+            this.tableLayoutPanel1.Size = new System.Drawing.Size(384, 140);
+            this.tableLayoutPanel1.TabIndex = 2;
+            // 
+            // ToolbarFlowLayoutPanel
+            // 
+            this.ToolbarFlowLayoutPanel.AutoSize = true;
+            this.ToolbarFlowLayoutPanel.Controls.Add(this.CleanLogsButton);
+            this.ToolbarFlowLayoutPanel.Controls.Add(this.ChangeFontButton);
+            this.ToolbarFlowLayoutPanel.Controls.Add(this.WrapTextCheckBox);
+            this.ToolbarFlowLayoutPanel.Controls.Add(this.TopMostCheckBox);
+            this.ToolbarFlowLayoutPanel.Dock = System.Windows.Forms.DockStyle.Fill;
+            this.ToolbarFlowLayoutPanel.Location = new System.Drawing.Point(3, 3);
+            this.ToolbarFlowLayoutPanel.Name = "ToolbarFlowLayoutPanel";
+            this.ToolbarFlowLayoutPanel.Size = new System.Drawing.Size(378, 29);
+            this.ToolbarFlowLayoutPanel.TabIndex = 2;
+            // 
+            // LogForm
+            // 
+            this.AutoScaleDimensions = new System.Drawing.SizeF(6F, 12F);
+            this.AutoScaleMode = System.Windows.Forms.AutoScaleMode.Font;
+            this.ClientSize = new System.Drawing.Size(384, 140);
+            this.Controls.Add(this.tableLayoutPanel1);
+            this.Menu = this.MainMenu;
+            this.MinimumSize = new System.Drawing.Size(400, 200);
+            this.Name = "LogForm";
+            this.StartPosition = System.Windows.Forms.FormStartPosition.CenterScreen;
+            this.Text = "Log Viewer";
+            this.FormClosing += new System.Windows.Forms.FormClosingEventHandler(this.LogForm_FormClosing);
+            this.Load += new System.EventHandler(this.LogForm_Load);
+            this.Shown += new System.EventHandler(this.LogForm_Shown);
+            this.tableLayoutPanel1.ResumeLayout(false);
+            this.tableLayoutPanel1.PerformLayout();
+            this.ToolbarFlowLayoutPanel.ResumeLayout(false);
+            this.ToolbarFlowLayoutPanel.PerformLayout();
+            this.ResumeLayout(false);
+
+        }
+
+        #endregion
+
+        private System.Windows.Forms.TextBox LogMessageTextBox;
+        private System.Windows.Forms.MainMenu MainMenu;
+        private System.Windows.Forms.MenuItem FileMenuItem;
+        private System.Windows.Forms.MenuItem OpenLocationMenuItem;
+        private System.Windows.Forms.MenuItem ExitMenuItem;
+        private System.Windows.Forms.CheckBox WrapTextCheckBox;
+        private System.Windows.Forms.Button CleanLogsButton;
+        private System.Windows.Forms.Button ChangeFontButton;
+        private System.Windows.Forms.TableLayoutPanel tableLayoutPanel1;
+        private System.Windows.Forms.CheckBox TopMostCheckBox;
+        private System.Windows.Forms.MenuItem ViewMenuItem;
+        private System.Windows.Forms.MenuItem CleanLogsMenuItem;
+        private System.Windows.Forms.MenuItem ChangeFontMenuItem;
+        private System.Windows.Forms.MenuItem WrapTextMenuItem;
+        private System.Windows.Forms.MenuItem TopMostMenuItem;
+        private System.Windows.Forms.FlowLayoutPanel ToolbarFlowLayoutPanel;
+        private System.Windows.Forms.MenuItem MenuItemSeparater;
+        private System.Windows.Forms.MenuItem ShowToolbarMenuItem;
+    }
 }