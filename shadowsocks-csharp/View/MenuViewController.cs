﻿using Shadowsocks.Controller;
using Shadowsocks.Model;
using Shadowsocks.Properties;
using System;
using System.Collections.Generic;
using System.Diagnostics;
using System.Drawing;
using System.Text;
using System.Windows.Forms;
using ZXing;
using ZXing.Common;
using ZXing.QrCode;

namespace Shadowsocks.View
{
    public class MenuViewController
    {
        // yes this is just a menu view controller
        // when config form is closed, it moves away from RAM
        // and it should just do anything related to the config form

        private ShadowsocksController controller;
        private UpdateChecker updateChecker;

        private NotifyIcon _notifyIcon;
        private ContextMenu contextMenu1;

        private bool _isFirstRun;
        private bool _isStartupChecking;
        private MenuItem enableItem;
        private MenuItem modeItem;
        private MenuItem AutoStartupItem;
        private MenuItem ShareOverLANItem;
        private MenuItem SeperatorItem;
        private MenuItem ConfigItem;
        private MenuItem ServersItem;
        private MenuItem globalModeItem;
        private MenuItem PACModeItem;
        private MenuItem localPACItem;
        private MenuItem onlinePACItem;
        private MenuItem editLocalPACItem;
        private MenuItem updateFromGFWListItem;
        private MenuItem editGFWUserRuleItem;
        private MenuItem editOnlinePACItem;
        private MenuItem autoCheckUpdatesToggleItem;
        private ConfigForm configForm;
        private List<LogForm> logForms = new List<LogForm>();
        private bool logFormsVisible = false;
        private string _urlToOpen;

        public MenuViewController(ShadowsocksController controller)
        {
            this.controller = controller;

            LoadMenu();

            controller.EnableStatusChanged += controller_EnableStatusChanged;
            controller.ConfigChanged += controller_ConfigChanged;
            controller.PACFileReadyToOpen += controller_FileReadyToOpen;
            controller.UserRuleFileReadyToOpen += controller_FileReadyToOpen;
            controller.ShareOverLANStatusChanged += controller_ShareOverLANStatusChanged;
            controller.EnableGlobalChanged += controller_EnableGlobalChanged;
            controller.Errored += controller_Errored;
            controller.UpdatePACFromGFWListCompleted += controller_UpdatePACFromGFWListCompleted;
            controller.UpdatePACFromGFWListError += controller_UpdatePACFromGFWListError;

            _notifyIcon = new NotifyIcon();
            UpdateTrayIcon();
            _notifyIcon.Visible = true;
            _notifyIcon.ContextMenu = contextMenu1;
            _notifyIcon.BalloonTipClicked += notifyIcon1_BalloonTipClicked;
            _notifyIcon.MouseDoubleClick += notifyIcon1_DoubleClick;
            _notifyIcon.BalloonTipClosed += _notifyIcon_BalloonTipClosed;

            this.updateChecker = new UpdateChecker();
            updateChecker.CheckUpdateCompleted += updateChecker_CheckUpdateCompleted;

            LoadCurrentConfiguration();

            Configuration config = controller.GetConfigurationCopy();

            if (config.autoCheckUpdate)
            {
                _isStartupChecking = true;
                updateChecker.CheckUpdate(config, 3000);
            }

            if (config.isDefault)
            {
                _isFirstRun = true;
                ShowConfigForm();
            }
        }

        void controller_Errored(object sender, System.IO.ErrorEventArgs e)
        {
            MessageBox.Show(e.GetException().ToString(), String.Format(I18N.GetString("Shadowsocks Error: {0}"), e.GetException().Message));
        }

        private void UpdateTrayIcon()
        {
            int dpi;
            Graphics graphics = Graphics.FromHwnd(IntPtr.Zero);
            dpi = (int)graphics.DpiX;
            graphics.Dispose();
            Bitmap icon = null;
            if (dpi < 97)
            {
                // dpi = 96;
                icon = Resources.ss16;
            }
            else if (dpi < 121)
            {
                // dpi = 120;
                icon = Resources.ss20;
            }
            else
            {
                icon = Resources.ss24;
            }
            Configuration config = controller.GetConfigurationCopy();
            bool enabled = config.enabled;
            bool global = config.global;
            if (!enabled)
            {
                Bitmap iconCopy = new Bitmap(icon);
                for (int x = 0; x < iconCopy.Width; x++)
                {
                    for (int y = 0; y < iconCopy.Height; y++)
                    {
                        Color color = icon.GetPixel(x, y);
                        iconCopy.SetPixel(x, y, Color.FromArgb((byte)(color.A / 1.25), color.R, color.G, color.B));
                    }
                }
                icon = iconCopy;
            }
            _notifyIcon.Icon = Icon.FromHandle(icon.GetHicon());

            string serverInfo = null;
            if (controller.GetCurrentStrategy() != null)
            {
                serverInfo = controller.GetCurrentStrategy().Name;
            }
            else
            {
                serverInfo = config.GetCurrentServer().FriendlyName();
            }
            // we want to show more details but notify icon title is limited to 63 characters
            string text = I18N.GetString("Shadowsocks") + " " + UpdateChecker.Version + "\n" +
                (enabled ?
                    I18N.GetString("System Proxy On: ") + (global ? I18N.GetString("Global") : I18N.GetString("PAC")) :
                    String.Format(I18N.GetString("Running: Port {0}"), config.localPort))  // this feedback is very important because they need to know Shadowsocks is running
                + "\n" + serverInfo;
            _notifyIcon.Text = text.Substring(0, Math.Min(63, text.Length));
        }

        private MenuItem CreateMenuItem(string text, EventHandler click)
        {
            return new MenuItem(I18N.GetString(text), click);
        }

        private MenuItem CreateMenuGroup(string text, MenuItem[] items)
        {
            return new MenuItem(I18N.GetString(text), items);
        }

        private void LoadMenu()
        {
            this.contextMenu1 = new ContextMenu(new MenuItem[] {
                this.enableItem = CreateMenuItem("Enable System Proxy", new EventHandler(this.EnableItem_Click)),
                this.modeItem = CreateMenuGroup("Mode", new MenuItem[] {
                    this.PACModeItem = CreateMenuItem("PAC", new EventHandler(this.PACModeItem_Click)),
                    this.globalModeItem = CreateMenuItem("Global", new EventHandler(this.GlobalModeItem_Click))
                }),
                this.ServersItem = CreateMenuGroup("Servers", new MenuItem[] {
                    this.SeperatorItem = new MenuItem("-"),
                    this.ConfigItem = CreateMenuItem("Edit Servers...", new EventHandler(this.Config_Click)),
                    CreateMenuItem("Statistics Config...", StatisticsConfigItem_Click),
                    CreateMenuItem("Show QRCode...", new EventHandler(this.QRCodeItem_Click)),
                    CreateMenuItem("Scan QRCode from Screen...", new EventHandler(this.ScanQRCodeItem_Click))
                }),
                CreateMenuGroup("PAC ", new MenuItem[] {
                    this.localPACItem = CreateMenuItem("Local PAC", new EventHandler(this.LocalPACItem_Click)),
                    this.onlinePACItem = CreateMenuItem("Online PAC", new EventHandler(this.OnlinePACItem_Click)),
                    new MenuItem("-"),
                    this.editLocalPACItem = CreateMenuItem("Edit Local PAC File...", new EventHandler(this.EditPACFileItem_Click)),
                    this.updateFromGFWListItem = CreateMenuItem("Update Local PAC from GFWList", new EventHandler(this.UpdatePACFromGFWListItem_Click)),
                    this.editGFWUserRuleItem = CreateMenuItem("Edit User Rule for GFWList...", new EventHandler(this.EditUserRuleFileForGFWListItem_Click)),
                    this.editOnlinePACItem = CreateMenuItem("Edit Online PAC URL...", new EventHandler(this.UpdateOnlinePACURLItem_Click)),
                }),
                new MenuItem("-"),
                this.AutoStartupItem = CreateMenuItem("Start on Boot", new EventHandler(this.AutoStartupItem_Click)),
                this.ShareOverLANItem = CreateMenuItem("Allow Clients from LAN", new EventHandler(this.ShareOverLANItem_Click)),
                new MenuItem("-"),
                CreateMenuItem("Show Logs...", new EventHandler(this.ShowLogItem_Click)),
                CreateMenuGroup("Updates...", new MenuItem[] {
                    CreateMenuItem("Check for Updates...", new EventHandler(this.checkUpdatesItem_Click)),
                    new MenuItem("-"),
                    this.autoCheckUpdatesToggleItem = CreateMenuItem("Check for Updates at Startup", new EventHandler(this.autoCheckUpdatesToggleItem_Click)),
                }),
                CreateMenuItem("About...", new EventHandler(this.AboutItem_Click)),
                new MenuItem("-"),
                CreateMenuItem("Quit", new EventHandler(this.Quit_Click))
            });
        }


        private void controller_ConfigChanged(object sender, EventArgs e)
        {
            LoadCurrentConfiguration();
            UpdateTrayIcon();
        }

        private void controller_EnableStatusChanged(object sender, EventArgs e)
        {
            enableItem.Checked = controller.GetConfigurationCopy().enabled;
            modeItem.Enabled = enableItem.Checked;
        }

        void controller_ShareOverLANStatusChanged(object sender, EventArgs e)
        {
            ShareOverLANItem.Checked = controller.GetConfigurationCopy().shareOverLan;
        }

        void controller_EnableGlobalChanged(object sender, EventArgs e)
        {
            globalModeItem.Checked = controller.GetConfigurationCopy().global;
            PACModeItem.Checked = !globalModeItem.Checked;
        }

        void controller_FileReadyToOpen(object sender, ShadowsocksController.PathEventArgs e)
        {
            string argument = @"/select, " + e.Path;

            System.Diagnostics.Process.Start("explorer.exe", argument);
        }

        void ShowBalloonTip(string title, string content, ToolTipIcon icon, int timeout)
        {
            _notifyIcon.BalloonTipTitle = title;
            _notifyIcon.BalloonTipText = content;
            _notifyIcon.BalloonTipIcon = icon;
            _notifyIcon.ShowBalloonTip(timeout);
        }

        void controller_UpdatePACFromGFWListError(object sender, System.IO.ErrorEventArgs e)
        {
            ShowBalloonTip(I18N.GetString("Failed to update PAC file"), e.GetException().Message, ToolTipIcon.Error, 5000);
            Logging.LogUsefulException(e);
        }

        void controller_UpdatePACFromGFWListCompleted(object sender, GFWListUpdater.ResultEventArgs e)
        {
            string result = e.Success ? I18N.GetString("PAC updated") : I18N.GetString("No updates found. Please report to GFWList if you have problems with it.");
            ShowBalloonTip(I18N.GetString("Shadowsocks"), result, ToolTipIcon.Info, 1000);
        }

        void updateChecker_CheckUpdateCompleted(object sender, EventArgs e)
        {
            if (updateChecker.NewVersionFound)
            {
                ShowBalloonTip(String.Format(I18N.GetString("Shadowsocks {0} Update Found"), updateChecker.LatestVersionNumber), I18N.GetString("Click here to update"), ToolTipIcon.Info, 5000);
                _isFirstRun = false;
            }
            else if (!_isStartupChecking)
            {
                ShowBalloonTip(I18N.GetString("Shadowsocks"), I18N.GetString("No update is available"), ToolTipIcon.Info, 5000);
                _isFirstRun = false;
            }
            _isStartupChecking = false;
        }

        void notifyIcon1_BalloonTipClicked(object sender, EventArgs e)
        {
            if (updateChecker.NewVersionFound)
            {
                updateChecker.NewVersionFound = false; /* Reset the flag */
                if (System.IO.File.Exists(updateChecker.LatestVersionLocalName))
                {
                    string argument = "/select, \"" + updateChecker.LatestVersionLocalName + "\"";
                    System.Diagnostics.Process.Start("explorer.exe", argument);
                }
            }
        }

        private void _notifyIcon_BalloonTipClosed(object sender, EventArgs e)
        {
            if (updateChecker.NewVersionFound)
            {
                updateChecker.NewVersionFound = false; /* Reset the flag */
            }
        }

        private void LoadCurrentConfiguration()
        {
            Configuration config = controller.GetConfigurationCopy();
            UpdateServersMenu();
            enableItem.Checked = config.enabled;
            modeItem.Enabled = config.enabled;
            globalModeItem.Checked = config.global;
            PACModeItem.Checked = !config.global;
            ShareOverLANItem.Checked = config.shareOverLan;
            AutoStartupItem.Checked = AutoStartup.Check();
            onlinePACItem.Checked = onlinePACItem.Enabled && config.useOnlinePac;
            localPACItem.Checked = !onlinePACItem.Checked;
            UpdatePACItemsEnabledStatus();
            UpdateUpdateMenu();
        }

        private void UpdateServersMenu()
        {
            var items = ServersItem.MenuItems;
            while (items[0] != SeperatorItem)
            {
                items.RemoveAt(0);
            }
            int i = 0;
            foreach (var strategy in controller.GetStrategies())
            {
                MenuItem item = new MenuItem(strategy.Name);
                item.Tag = strategy.ID;
                item.Click += AStrategyItem_Click;
                items.Add(i, item);
                i++;
            }
            int strategyCount = i;
            Configuration configuration = controller.GetConfigurationCopy();
            foreach (var server in configuration.configs)
            {
                MenuItem item = new MenuItem(server.FriendlyName());
                item.Tag = i - strategyCount;
                item.Click += AServerItem_Click;
                items.Add(i, item);
                i++;
            }

            foreach (MenuItem item in items)
            {
                if (item.Tag != null && (item.Tag.ToString() == configuration.index.ToString() || item.Tag.ToString() == configuration.strategy))
                {
                    item.Checked = true;
                }

            }
        }

        private void ShowConfigForm()
        {
            if (configForm != null)
            {
                configForm.Activate();
            }
            else
            {
                configForm = new ConfigForm(controller);
                configForm.Show();
                configForm.FormClosed += configForm_FormClosed;
            }
        }

        private void ShowLogForms()
        {
            if (logForms.Count == 0)
            {
                LogForm f = new LogForm(Logging.LogFilePath);
                f.Show();
                f.FormClosed += logForm_FormClosed;

                logForms.Add(f);
                logFormsVisible = true;
            }
            else
            {
                logFormsVisible = !logFormsVisible;
                foreach (LogForm f in logForms)
                {
                    f.Visible = logFormsVisible;
                }
            }
        }

        void logForm_FormClosed(object sender, FormClosedEventArgs e)
        {
            logForms.Remove((LogForm)sender);
        }

        void configForm_FormClosed(object sender, FormClosedEventArgs e)
        {
            configForm = null;
            Util.Utils.ReleaseMemory(true);
            ShowFirstTimeBalloon();
        }

        private void Config_Click(object sender, EventArgs e)
        {
            ShowConfigForm();
        }

        private void Quit_Click(object sender, EventArgs e)
        {
            controller.Stop();
            _notifyIcon.Visible = false;
            Application.Exit();
        }

        private void ShowFirstTimeBalloon()
        {
            if (_isFirstRun)
            {
                _notifyIcon.BalloonTipTitle = I18N.GetString("Shadowsocks is here");
                _notifyIcon.BalloonTipText = I18N.GetString("You can turn on/off Shadowsocks in the context menu");
                _notifyIcon.BalloonTipIcon = ToolTipIcon.Info;
                _notifyIcon.ShowBalloonTip(0);
                _isFirstRun = false;
            }
        }

        private void AboutItem_Click(object sender, EventArgs e)
        {
            Process.Start("https://github.com/shadowsocks/shadowsocks-windows");
        }

        private void notifyIcon1_DoubleClick(object sender, MouseEventArgs e)
        {
            if (e.Button == MouseButtons.Left)
            {
                ShowLogForms();
            }
        }

        private void EnableItem_Click(object sender, EventArgs e)
        {
            controller.ToggleEnable(!enableItem.Checked);
        }

        private void GlobalModeItem_Click(object sender, EventArgs e)
        {
            controller.ToggleGlobal(true);
        }

        private void PACModeItem_Click(object sender, EventArgs e)
        {
            controller.ToggleGlobal(false);
        }

        private void ShareOverLANItem_Click(object sender, EventArgs e)
        {
            ShareOverLANItem.Checked = !ShareOverLANItem.Checked;
            controller.ToggleShareOverLAN(ShareOverLANItem.Checked);
        }

        private void EditPACFileItem_Click(object sender, EventArgs e)
        {
            controller.TouchPACFile();
        }

        private void UpdatePACFromGFWListItem_Click(object sender, EventArgs e)
        {
            controller.UpdatePACFromGFWList();
        }

        private void EditUserRuleFileForGFWListItem_Click(object sender, EventArgs e)
        {
            controller.TouchUserRuleFile();
        }

        private void AServerItem_Click(object sender, EventArgs e)
        {
            MenuItem item = (MenuItem)sender;
            controller.SelectServerIndex((int)item.Tag);
        }

        private void AStrategyItem_Click(object sender, EventArgs e)
        {
            MenuItem item = (MenuItem)sender;
            controller.SelectStrategy((string)item.Tag);
        }

        private void ShowLogItem_Click(object sender, EventArgs e)
        {
            LogForm f = new LogForm(Logging.LogFilePath);
            f.Show();
            f.FormClosed += logForm_FormClosed;

<<<<<<< HEAD
            new LogForm(controller, argument).Show();
        }
        
        private void StatisticsConfigItem_Click(object sender, EventArgs e)
        {
            StatisticsStrategyConfigurationForm form = new StatisticsStrategyConfigurationForm(controller);
            form.Show();
=======
            logForms.Add(f);
>>>>>>> 0a733c61
        }

        private void QRCodeItem_Click(object sender, EventArgs e)
        {
            QRCodeForm qrCodeForm = new QRCodeForm(controller.GetQRCodeForCurrentServer());
            //qrCodeForm.Icon = this.Icon;
            // TODO
            qrCodeForm.Show();
        }

        private void ScanQRCodeItem_Click(object sender, EventArgs e)
        {
            foreach (Screen screen in Screen.AllScreens)
            {
                using (Bitmap fullImage = new Bitmap(screen.Bounds.Width,
                                                screen.Bounds.Height))
                {
                    using (Graphics g = Graphics.FromImage(fullImage))
                    {
                        g.CopyFromScreen(screen.Bounds.X,
                                         screen.Bounds.Y,
                                         0, 0,
                                         fullImage.Size,
                                         CopyPixelOperation.SourceCopy);
                    }
                    int maxTry = 10;
                    for (int i = 0; i < maxTry; i++)
                    {
                        int marginLeft = (int)((double)fullImage.Width * i / 2.5 / maxTry);
                        int marginTop = (int)((double)fullImage.Height * i / 2.5 / maxTry);
                        Rectangle cropRect = new Rectangle(marginLeft, marginTop, fullImage.Width - marginLeft * 2, fullImage.Height - marginTop * 2);
                        Bitmap target = new Bitmap(screen.Bounds.Width, screen.Bounds.Height);

                        double imageScale = (double)screen.Bounds.Width / (double)cropRect.Width;
                        using (Graphics g = Graphics.FromImage(target))
                        {
                            g.DrawImage(fullImage, new Rectangle(0, 0, target.Width, target.Height),
                                            cropRect,
                                            GraphicsUnit.Pixel);
                        }
                        var source = new BitmapLuminanceSource(target);
                        var bitmap = new BinaryBitmap(new HybridBinarizer(source));
                        QRCodeReader reader = new QRCodeReader();
                        var result = reader.decode(bitmap);
                        if (result != null)
                        {
                            var success = controller.AddServerBySSURL(result.Text);
                            QRCodeSplashForm splash = new QRCodeSplashForm();
                            if (success)
                            {
                                splash.FormClosed += splash_FormClosed;
                            }
                            else if (result.Text.StartsWith("http://") || result.Text.StartsWith("https://"))
                            {
                                _urlToOpen = result.Text;
                                splash.FormClosed += openURLFromQRCode;
                            }
                            else
                            {
                                MessageBox.Show(I18N.GetString("Failed to decode QRCode"));
                                return;
                            }
                            double minX = Int32.MaxValue, minY = Int32.MaxValue, maxX = 0, maxY = 0;
                            foreach (ResultPoint point in result.ResultPoints)
                            {
                                minX = Math.Min(minX, point.X);
                                minY = Math.Min(minY, point.Y);
                                maxX = Math.Max(maxX, point.X);
                                maxY = Math.Max(maxY, point.Y);
                            }
                            minX /= imageScale;
                            minY /= imageScale;
                            maxX /= imageScale;
                            maxY /= imageScale;
                            // make it 20% larger
                            double margin = (maxX - minX) * 0.20f;
                            minX += -margin + marginLeft;
                            maxX += margin + marginLeft;
                            minY += -margin + marginTop;
                            maxY += margin + marginTop;
                            splash.Location = new Point(screen.Bounds.X, screen.Bounds.Y);
                            // we need a panel because a window has a minimal size
                            // TODO: test on high DPI
                            splash.TargetRect = new Rectangle((int)minX + screen.Bounds.X, (int)minY + screen.Bounds.Y, (int)maxX - (int)minX, (int)maxY - (int)minY);
                            splash.Size = new Size(fullImage.Width, fullImage.Height);
                            splash.Show();
                            return;
                        }
                    }
                }
            }
            MessageBox.Show(I18N.GetString("No QRCode found. Try to zoom in or move it to the center of the screen."));
        }

        void splash_FormClosed(object sender, FormClosedEventArgs e)
        {
            ShowConfigForm();
        }

        void openURLFromQRCode(object sender, FormClosedEventArgs e)
        {
            Process.Start(_urlToOpen);
        }

        private void AutoStartupItem_Click(object sender, EventArgs e) {
            AutoStartupItem.Checked = !AutoStartupItem.Checked;
            if (!AutoStartup.Set(AutoStartupItem.Checked)) {
                MessageBox.Show(I18N.GetString("Failed to update registry"));
            }
        }

        private void LocalPACItem_Click(object sender, EventArgs e)
        {
            if (!localPACItem.Checked)
            {
                localPACItem.Checked = true;
                onlinePACItem.Checked = false;
                controller.UseOnlinePAC(false);
                UpdatePACItemsEnabledStatus();
            }
        }

        private void OnlinePACItem_Click(object sender, EventArgs e)
        {
            if (!onlinePACItem.Checked)
            {
                if (String.IsNullOrEmpty(controller.GetConfigurationCopy().pacUrl))
                {
                    UpdateOnlinePACURLItem_Click(sender, e);
                }
                if (!String.IsNullOrEmpty(controller.GetConfigurationCopy().pacUrl))
                {
                    localPACItem.Checked = false;
                    onlinePACItem.Checked = true;
                    controller.UseOnlinePAC(true);
                }
                UpdatePACItemsEnabledStatus();
            }
        }

        private void UpdateOnlinePACURLItem_Click(object sender, EventArgs e)
        {
            string origPacUrl = controller.GetConfigurationCopy().pacUrl;
            string pacUrl = Microsoft.VisualBasic.Interaction.InputBox(
                I18N.GetString("Please input PAC Url"),
                I18N.GetString("Edit Online PAC URL"),
                origPacUrl, -1, -1);
            if (!string.IsNullOrEmpty(pacUrl) && pacUrl != origPacUrl)
            {
                controller.SavePACUrl(pacUrl);
            }
        }

        private void UpdatePACItemsEnabledStatus()
        {
            if (this.localPACItem.Checked)
            {
                this.editLocalPACItem.Enabled = true;
                this.updateFromGFWListItem.Enabled = true;
                this.editGFWUserRuleItem.Enabled = true;
                this.editOnlinePACItem.Enabled = false;
            }
            else
            {
                this.editLocalPACItem.Enabled = false;
                this.updateFromGFWListItem.Enabled = false;
                this.editGFWUserRuleItem.Enabled = false;
                this.editOnlinePACItem.Enabled = true;
            }
        }

        private void UpdateUpdateMenu()
        {
            Configuration configuration = controller.GetConfigurationCopy();
            autoCheckUpdatesToggleItem.Checked = configuration.autoCheckUpdate;
        }

        private void autoCheckUpdatesToggleItem_Click(object sender, EventArgs e)
        {
            Configuration configuration = controller.GetConfigurationCopy();
            controller.ToggleCheckingUpdate(!configuration.autoCheckUpdate);
            UpdateUpdateMenu();
        }

        private void checkUpdatesItem_Click(object sender, EventArgs e)
        {
            updateChecker.CheckUpdate(controller.GetConfigurationCopy());
        }
    }
}
<|MERGE_RESOLUTION|>--- conflicted
+++ resolved
@@ -1,685 +1,683 @@
-﻿using Shadowsocks.Controller;
-using Shadowsocks.Model;
-using Shadowsocks.Properties;
-using System;
-using System.Collections.Generic;
-using System.Diagnostics;
-using System.Drawing;
-using System.Text;
-using System.Windows.Forms;
-using ZXing;
-using ZXing.Common;
-using ZXing.QrCode;
-
-namespace Shadowsocks.View
-{
-    public class MenuViewController
-    {
-        // yes this is just a menu view controller
-        // when config form is closed, it moves away from RAM
-        // and it should just do anything related to the config form
-
-        private ShadowsocksController controller;
-        private UpdateChecker updateChecker;
-
-        private NotifyIcon _notifyIcon;
-        private ContextMenu contextMenu1;
-
-        private bool _isFirstRun;
-        private bool _isStartupChecking;
-        private MenuItem enableItem;
-        private MenuItem modeItem;
-        private MenuItem AutoStartupItem;
-        private MenuItem ShareOverLANItem;
-        private MenuItem SeperatorItem;
-        private MenuItem ConfigItem;
-        private MenuItem ServersItem;
-        private MenuItem globalModeItem;
-        private MenuItem PACModeItem;
-        private MenuItem localPACItem;
-        private MenuItem onlinePACItem;
-        private MenuItem editLocalPACItem;
-        private MenuItem updateFromGFWListItem;
-        private MenuItem editGFWUserRuleItem;
-        private MenuItem editOnlinePACItem;
-        private MenuItem autoCheckUpdatesToggleItem;
-        private ConfigForm configForm;
-        private List<LogForm> logForms = new List<LogForm>();
-        private bool logFormsVisible = false;
-        private string _urlToOpen;
-
-        public MenuViewController(ShadowsocksController controller)
-        {
-            this.controller = controller;
-
-            LoadMenu();
-
-            controller.EnableStatusChanged += controller_EnableStatusChanged;
-            controller.ConfigChanged += controller_ConfigChanged;
-            controller.PACFileReadyToOpen += controller_FileReadyToOpen;
-            controller.UserRuleFileReadyToOpen += controller_FileReadyToOpen;
-            controller.ShareOverLANStatusChanged += controller_ShareOverLANStatusChanged;
-            controller.EnableGlobalChanged += controller_EnableGlobalChanged;
-            controller.Errored += controller_Errored;
-            controller.UpdatePACFromGFWListCompleted += controller_UpdatePACFromGFWListCompleted;
-            controller.UpdatePACFromGFWListError += controller_UpdatePACFromGFWListError;
-
-            _notifyIcon = new NotifyIcon();
-            UpdateTrayIcon();
-            _notifyIcon.Visible = true;
-            _notifyIcon.ContextMenu = contextMenu1;
-            _notifyIcon.BalloonTipClicked += notifyIcon1_BalloonTipClicked;
-            _notifyIcon.MouseDoubleClick += notifyIcon1_DoubleClick;
-            _notifyIcon.BalloonTipClosed += _notifyIcon_BalloonTipClosed;
-
-            this.updateChecker = new UpdateChecker();
-            updateChecker.CheckUpdateCompleted += updateChecker_CheckUpdateCompleted;
-
-            LoadCurrentConfiguration();
-
-            Configuration config = controller.GetConfigurationCopy();
-
-            if (config.autoCheckUpdate)
-            {
-                _isStartupChecking = true;
-                updateChecker.CheckUpdate(config, 3000);
-            }
-
-            if (config.isDefault)
-            {
-                _isFirstRun = true;
-                ShowConfigForm();
-            }
-        }
-
-        void controller_Errored(object sender, System.IO.ErrorEventArgs e)
-        {
-            MessageBox.Show(e.GetException().ToString(), String.Format(I18N.GetString("Shadowsocks Error: {0}"), e.GetException().Message));
-        }
-
-        private void UpdateTrayIcon()
-        {
-            int dpi;
-            Graphics graphics = Graphics.FromHwnd(IntPtr.Zero);
-            dpi = (int)graphics.DpiX;
-            graphics.Dispose();
-            Bitmap icon = null;
-            if (dpi < 97)
-            {
-                // dpi = 96;
-                icon = Resources.ss16;
-            }
-            else if (dpi < 121)
-            {
-                // dpi = 120;
-                icon = Resources.ss20;
-            }
-            else
-            {
-                icon = Resources.ss24;
-            }
-            Configuration config = controller.GetConfigurationCopy();
-            bool enabled = config.enabled;
-            bool global = config.global;
-            if (!enabled)
-            {
-                Bitmap iconCopy = new Bitmap(icon);
-                for (int x = 0; x < iconCopy.Width; x++)
-                {
-                    for (int y = 0; y < iconCopy.Height; y++)
-                    {
-                        Color color = icon.GetPixel(x, y);
-                        iconCopy.SetPixel(x, y, Color.FromArgb((byte)(color.A / 1.25), color.R, color.G, color.B));
-                    }
-                }
-                icon = iconCopy;
-            }
-            _notifyIcon.Icon = Icon.FromHandle(icon.GetHicon());
-
-            string serverInfo = null;
-            if (controller.GetCurrentStrategy() != null)
-            {
-                serverInfo = controller.GetCurrentStrategy().Name;
-            }
-            else
-            {
-                serverInfo = config.GetCurrentServer().FriendlyName();
-            }
-            // we want to show more details but notify icon title is limited to 63 characters
-            string text = I18N.GetString("Shadowsocks") + " " + UpdateChecker.Version + "\n" +
-                (enabled ?
-                    I18N.GetString("System Proxy On: ") + (global ? I18N.GetString("Global") : I18N.GetString("PAC")) :
-                    String.Format(I18N.GetString("Running: Port {0}"), config.localPort))  // this feedback is very important because they need to know Shadowsocks is running
-                + "\n" + serverInfo;
-            _notifyIcon.Text = text.Substring(0, Math.Min(63, text.Length));
-        }
-
-        private MenuItem CreateMenuItem(string text, EventHandler click)
-        {
-            return new MenuItem(I18N.GetString(text), click);
-        }
-
-        private MenuItem CreateMenuGroup(string text, MenuItem[] items)
-        {
-            return new MenuItem(I18N.GetString(text), items);
-        }
-
-        private void LoadMenu()
-        {
-            this.contextMenu1 = new ContextMenu(new MenuItem[] {
-                this.enableItem = CreateMenuItem("Enable System Proxy", new EventHandler(this.EnableItem_Click)),
-                this.modeItem = CreateMenuGroup("Mode", new MenuItem[] {
-                    this.PACModeItem = CreateMenuItem("PAC", new EventHandler(this.PACModeItem_Click)),
-                    this.globalModeItem = CreateMenuItem("Global", new EventHandler(this.GlobalModeItem_Click))
-                }),
-                this.ServersItem = CreateMenuGroup("Servers", new MenuItem[] {
-                    this.SeperatorItem = new MenuItem("-"),
-                    this.ConfigItem = CreateMenuItem("Edit Servers...", new EventHandler(this.Config_Click)),
-                    CreateMenuItem("Statistics Config...", StatisticsConfigItem_Click),
-                    CreateMenuItem("Show QRCode...", new EventHandler(this.QRCodeItem_Click)),
-                    CreateMenuItem("Scan QRCode from Screen...", new EventHandler(this.ScanQRCodeItem_Click))
-                }),
-                CreateMenuGroup("PAC ", new MenuItem[] {
-                    this.localPACItem = CreateMenuItem("Local PAC", new EventHandler(this.LocalPACItem_Click)),
-                    this.onlinePACItem = CreateMenuItem("Online PAC", new EventHandler(this.OnlinePACItem_Click)),
-                    new MenuItem("-"),
-                    this.editLocalPACItem = CreateMenuItem("Edit Local PAC File...", new EventHandler(this.EditPACFileItem_Click)),
-                    this.updateFromGFWListItem = CreateMenuItem("Update Local PAC from GFWList", new EventHandler(this.UpdatePACFromGFWListItem_Click)),
-                    this.editGFWUserRuleItem = CreateMenuItem("Edit User Rule for GFWList...", new EventHandler(this.EditUserRuleFileForGFWListItem_Click)),
-                    this.editOnlinePACItem = CreateMenuItem("Edit Online PAC URL...", new EventHandler(this.UpdateOnlinePACURLItem_Click)),
-                }),
-                new MenuItem("-"),
-                this.AutoStartupItem = CreateMenuItem("Start on Boot", new EventHandler(this.AutoStartupItem_Click)),
-                this.ShareOverLANItem = CreateMenuItem("Allow Clients from LAN", new EventHandler(this.ShareOverLANItem_Click)),
-                new MenuItem("-"),
-                CreateMenuItem("Show Logs...", new EventHandler(this.ShowLogItem_Click)),
-                CreateMenuGroup("Updates...", new MenuItem[] {
-                    CreateMenuItem("Check for Updates...", new EventHandler(this.checkUpdatesItem_Click)),
-                    new MenuItem("-"),
-                    this.autoCheckUpdatesToggleItem = CreateMenuItem("Check for Updates at Startup", new EventHandler(this.autoCheckUpdatesToggleItem_Click)),
-                }),
-                CreateMenuItem("About...", new EventHandler(this.AboutItem_Click)),
-                new MenuItem("-"),
-                CreateMenuItem("Quit", new EventHandler(this.Quit_Click))
-            });
-        }
-
-
-        private void controller_ConfigChanged(object sender, EventArgs e)
-        {
-            LoadCurrentConfiguration();
-            UpdateTrayIcon();
-        }
-
-        private void controller_EnableStatusChanged(object sender, EventArgs e)
-        {
-            enableItem.Checked = controller.GetConfigurationCopy().enabled;
-            modeItem.Enabled = enableItem.Checked;
-        }
-
-        void controller_ShareOverLANStatusChanged(object sender, EventArgs e)
-        {
-            ShareOverLANItem.Checked = controller.GetConfigurationCopy().shareOverLan;
-        }
-
-        void controller_EnableGlobalChanged(object sender, EventArgs e)
-        {
-            globalModeItem.Checked = controller.GetConfigurationCopy().global;
-            PACModeItem.Checked = !globalModeItem.Checked;
-        }
-
-        void controller_FileReadyToOpen(object sender, ShadowsocksController.PathEventArgs e)
-        {
-            string argument = @"/select, " + e.Path;
-
-            System.Diagnostics.Process.Start("explorer.exe", argument);
-        }
-
-        void ShowBalloonTip(string title, string content, ToolTipIcon icon, int timeout)
-        {
-            _notifyIcon.BalloonTipTitle = title;
-            _notifyIcon.BalloonTipText = content;
-            _notifyIcon.BalloonTipIcon = icon;
-            _notifyIcon.ShowBalloonTip(timeout);
-        }
-
-        void controller_UpdatePACFromGFWListError(object sender, System.IO.ErrorEventArgs e)
-        {
-            ShowBalloonTip(I18N.GetString("Failed to update PAC file"), e.GetException().Message, ToolTipIcon.Error, 5000);
-            Logging.LogUsefulException(e);
-        }
-
-        void controller_UpdatePACFromGFWListCompleted(object sender, GFWListUpdater.ResultEventArgs e)
-        {
-            string result = e.Success ? I18N.GetString("PAC updated") : I18N.GetString("No updates found. Please report to GFWList if you have problems with it.");
-            ShowBalloonTip(I18N.GetString("Shadowsocks"), result, ToolTipIcon.Info, 1000);
-        }
-
-        void updateChecker_CheckUpdateCompleted(object sender, EventArgs e)
-        {
-            if (updateChecker.NewVersionFound)
-            {
-                ShowBalloonTip(String.Format(I18N.GetString("Shadowsocks {0} Update Found"), updateChecker.LatestVersionNumber), I18N.GetString("Click here to update"), ToolTipIcon.Info, 5000);
-                _isFirstRun = false;
-            }
-            else if (!_isStartupChecking)
-            {
-                ShowBalloonTip(I18N.GetString("Shadowsocks"), I18N.GetString("No update is available"), ToolTipIcon.Info, 5000);
-                _isFirstRun = false;
-            }
-            _isStartupChecking = false;
-        }
-
-        void notifyIcon1_BalloonTipClicked(object sender, EventArgs e)
-        {
-            if (updateChecker.NewVersionFound)
-            {
-                updateChecker.NewVersionFound = false; /* Reset the flag */
-                if (System.IO.File.Exists(updateChecker.LatestVersionLocalName))
-                {
-                    string argument = "/select, \"" + updateChecker.LatestVersionLocalName + "\"";
-                    System.Diagnostics.Process.Start("explorer.exe", argument);
-                }
-            }
-        }
-
-        private void _notifyIcon_BalloonTipClosed(object sender, EventArgs e)
-        {
-            if (updateChecker.NewVersionFound)
-            {
-                updateChecker.NewVersionFound = false; /* Reset the flag */
-            }
-        }
-
-        private void LoadCurrentConfiguration()
-        {
-            Configuration config = controller.GetConfigurationCopy();
-            UpdateServersMenu();
-            enableItem.Checked = config.enabled;
-            modeItem.Enabled = config.enabled;
-            globalModeItem.Checked = config.global;
-            PACModeItem.Checked = !config.global;
-            ShareOverLANItem.Checked = config.shareOverLan;
-            AutoStartupItem.Checked = AutoStartup.Check();
-            onlinePACItem.Checked = onlinePACItem.Enabled && config.useOnlinePac;
-            localPACItem.Checked = !onlinePACItem.Checked;
-            UpdatePACItemsEnabledStatus();
-            UpdateUpdateMenu();
-        }
-
-        private void UpdateServersMenu()
-        {
-            var items = ServersItem.MenuItems;
-            while (items[0] != SeperatorItem)
-            {
-                items.RemoveAt(0);
-            }
-            int i = 0;
-            foreach (var strategy in controller.GetStrategies())
-            {
-                MenuItem item = new MenuItem(strategy.Name);
-                item.Tag = strategy.ID;
-                item.Click += AStrategyItem_Click;
-                items.Add(i, item);
-                i++;
-            }
-            int strategyCount = i;
-            Configuration configuration = controller.GetConfigurationCopy();
-            foreach (var server in configuration.configs)
-            {
-                MenuItem item = new MenuItem(server.FriendlyName());
-                item.Tag = i - strategyCount;
-                item.Click += AServerItem_Click;
-                items.Add(i, item);
-                i++;
-            }
-
-            foreach (MenuItem item in items)
-            {
-                if (item.Tag != null && (item.Tag.ToString() == configuration.index.ToString() || item.Tag.ToString() == configuration.strategy))
-                {
-                    item.Checked = true;
-                }
-
-            }
-        }
-
-        private void ShowConfigForm()
-        {
-            if (configForm != null)
-            {
-                configForm.Activate();
-            }
-            else
-            {
-                configForm = new ConfigForm(controller);
-                configForm.Show();
-                configForm.FormClosed += configForm_FormClosed;
-            }
-        }
-
-        private void ShowLogForms()
-        {
-            if (logForms.Count == 0)
-            {
-                LogForm f = new LogForm(Logging.LogFilePath);
-                f.Show();
-                f.FormClosed += logForm_FormClosed;
-
-                logForms.Add(f);
-                logFormsVisible = true;
-            }
-            else
-            {
-                logFormsVisible = !logFormsVisible;
-                foreach (LogForm f in logForms)
-                {
-                    f.Visible = logFormsVisible;
-                }
-            }
-        }
-
-        void logForm_FormClosed(object sender, FormClosedEventArgs e)
-        {
-            logForms.Remove((LogForm)sender);
-        }
-
-        void configForm_FormClosed(object sender, FormClosedEventArgs e)
-        {
-            configForm = null;
-            Util.Utils.ReleaseMemory(true);
-            ShowFirstTimeBalloon();
-        }
-
-        private void Config_Click(object sender, EventArgs e)
-        {
-            ShowConfigForm();
-        }
-
-        private void Quit_Click(object sender, EventArgs e)
-        {
-            controller.Stop();
-            _notifyIcon.Visible = false;
-            Application.Exit();
-        }
-
-        private void ShowFirstTimeBalloon()
-        {
-            if (_isFirstRun)
-            {
-                _notifyIcon.BalloonTipTitle = I18N.GetString("Shadowsocks is here");
-                _notifyIcon.BalloonTipText = I18N.GetString("You can turn on/off Shadowsocks in the context menu");
-                _notifyIcon.BalloonTipIcon = ToolTipIcon.Info;
-                _notifyIcon.ShowBalloonTip(0);
-                _isFirstRun = false;
-            }
-        }
-
-        private void AboutItem_Click(object sender, EventArgs e)
-        {
-            Process.Start("https://github.com/shadowsocks/shadowsocks-windows");
-        }
-
-        private void notifyIcon1_DoubleClick(object sender, MouseEventArgs e)
-        {
-            if (e.Button == MouseButtons.Left)
-            {
-                ShowLogForms();
-            }
-        }
-
-        private void EnableItem_Click(object sender, EventArgs e)
-        {
-            controller.ToggleEnable(!enableItem.Checked);
-        }
-
-        private void GlobalModeItem_Click(object sender, EventArgs e)
-        {
-            controller.ToggleGlobal(true);
-        }
-
-        private void PACModeItem_Click(object sender, EventArgs e)
-        {
-            controller.ToggleGlobal(false);
-        }
-
-        private void ShareOverLANItem_Click(object sender, EventArgs e)
-        {
-            ShareOverLANItem.Checked = !ShareOverLANItem.Checked;
-            controller.ToggleShareOverLAN(ShareOverLANItem.Checked);
-        }
-
-        private void EditPACFileItem_Click(object sender, EventArgs e)
-        {
-            controller.TouchPACFile();
-        }
-
-        private void UpdatePACFromGFWListItem_Click(object sender, EventArgs e)
-        {
-            controller.UpdatePACFromGFWList();
-        }
-
-        private void EditUserRuleFileForGFWListItem_Click(object sender, EventArgs e)
-        {
-            controller.TouchUserRuleFile();
-        }
-
-        private void AServerItem_Click(object sender, EventArgs e)
-        {
-            MenuItem item = (MenuItem)sender;
-            controller.SelectServerIndex((int)item.Tag);
-        }
-
-        private void AStrategyItem_Click(object sender, EventArgs e)
-        {
-            MenuItem item = (MenuItem)sender;
-            controller.SelectStrategy((string)item.Tag);
-        }
-
-        private void ShowLogItem_Click(object sender, EventArgs e)
-        {
-            LogForm f = new LogForm(Logging.LogFilePath);
-            f.Show();
-            f.FormClosed += logForm_FormClosed;
-
-<<<<<<< HEAD
-            new LogForm(controller, argument).Show();
-        }
-        
-        private void StatisticsConfigItem_Click(object sender, EventArgs e)
-        {
-            StatisticsStrategyConfigurationForm form = new StatisticsStrategyConfigurationForm(controller);
-            form.Show();
-=======
-            logForms.Add(f);
->>>>>>> 0a733c61
-        }
-
-        private void QRCodeItem_Click(object sender, EventArgs e)
-        {
-            QRCodeForm qrCodeForm = new QRCodeForm(controller.GetQRCodeForCurrentServer());
-            //qrCodeForm.Icon = this.Icon;
-            // TODO
-            qrCodeForm.Show();
-        }
-
-        private void ScanQRCodeItem_Click(object sender, EventArgs e)
-        {
-            foreach (Screen screen in Screen.AllScreens)
-            {
-                using (Bitmap fullImage = new Bitmap(screen.Bounds.Width,
-                                                screen.Bounds.Height))
-                {
-                    using (Graphics g = Graphics.FromImage(fullImage))
-                    {
-                        g.CopyFromScreen(screen.Bounds.X,
-                                         screen.Bounds.Y,
-                                         0, 0,
-                                         fullImage.Size,
-                                         CopyPixelOperation.SourceCopy);
-                    }
-                    int maxTry = 10;
-                    for (int i = 0; i < maxTry; i++)
-                    {
-                        int marginLeft = (int)((double)fullImage.Width * i / 2.5 / maxTry);
-                        int marginTop = (int)((double)fullImage.Height * i / 2.5 / maxTry);
-                        Rectangle cropRect = new Rectangle(marginLeft, marginTop, fullImage.Width - marginLeft * 2, fullImage.Height - marginTop * 2);
-                        Bitmap target = new Bitmap(screen.Bounds.Width, screen.Bounds.Height);
-
-                        double imageScale = (double)screen.Bounds.Width / (double)cropRect.Width;
-                        using (Graphics g = Graphics.FromImage(target))
-                        {
-                            g.DrawImage(fullImage, new Rectangle(0, 0, target.Width, target.Height),
-                                            cropRect,
-                                            GraphicsUnit.Pixel);
-                        }
-                        var source = new BitmapLuminanceSource(target);
-                        var bitmap = new BinaryBitmap(new HybridBinarizer(source));
-                        QRCodeReader reader = new QRCodeReader();
-                        var result = reader.decode(bitmap);
-                        if (result != null)
-                        {
-                            var success = controller.AddServerBySSURL(result.Text);
-                            QRCodeSplashForm splash = new QRCodeSplashForm();
-                            if (success)
-                            {
-                                splash.FormClosed += splash_FormClosed;
-                            }
-                            else if (result.Text.StartsWith("http://") || result.Text.StartsWith("https://"))
-                            {
-                                _urlToOpen = result.Text;
-                                splash.FormClosed += openURLFromQRCode;
-                            }
-                            else
-                            {
-                                MessageBox.Show(I18N.GetString("Failed to decode QRCode"));
-                                return;
-                            }
-                            double minX = Int32.MaxValue, minY = Int32.MaxValue, maxX = 0, maxY = 0;
-                            foreach (ResultPoint point in result.ResultPoints)
-                            {
-                                minX = Math.Min(minX, point.X);
-                                minY = Math.Min(minY, point.Y);
-                                maxX = Math.Max(maxX, point.X);
-                                maxY = Math.Max(maxY, point.Y);
-                            }
-                            minX /= imageScale;
-                            minY /= imageScale;
-                            maxX /= imageScale;
-                            maxY /= imageScale;
-                            // make it 20% larger
-                            double margin = (maxX - minX) * 0.20f;
-                            minX += -margin + marginLeft;
-                            maxX += margin + marginLeft;
-                            minY += -margin + marginTop;
-                            maxY += margin + marginTop;
-                            splash.Location = new Point(screen.Bounds.X, screen.Bounds.Y);
-                            // we need a panel because a window has a minimal size
-                            // TODO: test on high DPI
-                            splash.TargetRect = new Rectangle((int)minX + screen.Bounds.X, (int)minY + screen.Bounds.Y, (int)maxX - (int)minX, (int)maxY - (int)minY);
-                            splash.Size = new Size(fullImage.Width, fullImage.Height);
-                            splash.Show();
-                            return;
-                        }
-                    }
-                }
-            }
-            MessageBox.Show(I18N.GetString("No QRCode found. Try to zoom in or move it to the center of the screen."));
-        }
-
-        void splash_FormClosed(object sender, FormClosedEventArgs e)
-        {
-            ShowConfigForm();
-        }
-
-        void openURLFromQRCode(object sender, FormClosedEventArgs e)
-        {
-            Process.Start(_urlToOpen);
-        }
-
-        private void AutoStartupItem_Click(object sender, EventArgs e) {
-            AutoStartupItem.Checked = !AutoStartupItem.Checked;
-            if (!AutoStartup.Set(AutoStartupItem.Checked)) {
-                MessageBox.Show(I18N.GetString("Failed to update registry"));
-            }
-        }
-
-        private void LocalPACItem_Click(object sender, EventArgs e)
-        {
-            if (!localPACItem.Checked)
-            {
-                localPACItem.Checked = true;
-                onlinePACItem.Checked = false;
-                controller.UseOnlinePAC(false);
-                UpdatePACItemsEnabledStatus();
-            }
-        }
-
-        private void OnlinePACItem_Click(object sender, EventArgs e)
-        {
-            if (!onlinePACItem.Checked)
-            {
-                if (String.IsNullOrEmpty(controller.GetConfigurationCopy().pacUrl))
-                {
-                    UpdateOnlinePACURLItem_Click(sender, e);
-                }
-                if (!String.IsNullOrEmpty(controller.GetConfigurationCopy().pacUrl))
-                {
-                    localPACItem.Checked = false;
-                    onlinePACItem.Checked = true;
-                    controller.UseOnlinePAC(true);
-                }
-                UpdatePACItemsEnabledStatus();
-            }
-        }
-
-        private void UpdateOnlinePACURLItem_Click(object sender, EventArgs e)
-        {
-            string origPacUrl = controller.GetConfigurationCopy().pacUrl;
-            string pacUrl = Microsoft.VisualBasic.Interaction.InputBox(
-                I18N.GetString("Please input PAC Url"),
-                I18N.GetString("Edit Online PAC URL"),
-                origPacUrl, -1, -1);
-            if (!string.IsNullOrEmpty(pacUrl) && pacUrl != origPacUrl)
-            {
-                controller.SavePACUrl(pacUrl);
-            }
-        }
-
-        private void UpdatePACItemsEnabledStatus()
-        {
-            if (this.localPACItem.Checked)
-            {
-                this.editLocalPACItem.Enabled = true;
-                this.updateFromGFWListItem.Enabled = true;
-                this.editGFWUserRuleItem.Enabled = true;
-                this.editOnlinePACItem.Enabled = false;
-            }
-            else
-            {
-                this.editLocalPACItem.Enabled = false;
-                this.updateFromGFWListItem.Enabled = false;
-                this.editGFWUserRuleItem.Enabled = false;
-                this.editOnlinePACItem.Enabled = true;
-            }
-        }
-
-        private void UpdateUpdateMenu()
-        {
-            Configuration configuration = controller.GetConfigurationCopy();
-            autoCheckUpdatesToggleItem.Checked = configuration.autoCheckUpdate;
-        }
-
-        private void autoCheckUpdatesToggleItem_Click(object sender, EventArgs e)
-        {
-            Configuration configuration = controller.GetConfigurationCopy();
-            controller.ToggleCheckingUpdate(!configuration.autoCheckUpdate);
-            UpdateUpdateMenu();
-        }
-
-        private void checkUpdatesItem_Click(object sender, EventArgs e)
-        {
-            updateChecker.CheckUpdate(controller.GetConfigurationCopy());
-        }
-    }
-}
+﻿using Shadowsocks.Controller;
+using Shadowsocks.Model;
+using Shadowsocks.Properties;
+using System;
+using System.Collections.Generic;
+using System.Diagnostics;
+using System.Drawing;
+using System.Text;
+using System.Windows.Forms;
+using ZXing;
+using ZXing.Common;
+using ZXing.QrCode;
+
+namespace Shadowsocks.View
+{
+    public class MenuViewController
+    {
+        // yes this is just a menu view controller
+        // when config form is closed, it moves away from RAM
+        // and it should just do anything related to the config form
+
+        private ShadowsocksController controller;
+        private UpdateChecker updateChecker;
+
+        private NotifyIcon _notifyIcon;
+        private ContextMenu contextMenu1;
+
+        private bool _isFirstRun;
+        private bool _isStartupChecking;
+        private MenuItem enableItem;
+        private MenuItem modeItem;
+        private MenuItem AutoStartupItem;
+        private MenuItem ShareOverLANItem;
+        private MenuItem SeperatorItem;
+        private MenuItem ConfigItem;
+        private MenuItem ServersItem;
+        private MenuItem globalModeItem;
+        private MenuItem PACModeItem;
+        private MenuItem localPACItem;
+        private MenuItem onlinePACItem;
+        private MenuItem editLocalPACItem;
+        private MenuItem updateFromGFWListItem;
+        private MenuItem editGFWUserRuleItem;
+        private MenuItem editOnlinePACItem;
+        private MenuItem autoCheckUpdatesToggleItem;
+        private ConfigForm configForm;
+        private List<LogForm> logForms = new List<LogForm>();
+        private bool logFormsVisible = false;
+        private string _urlToOpen;
+
+        public MenuViewController(ShadowsocksController controller)
+        {
+            this.controller = controller;
+
+            LoadMenu();
+
+            controller.EnableStatusChanged += controller_EnableStatusChanged;
+            controller.ConfigChanged += controller_ConfigChanged;
+            controller.PACFileReadyToOpen += controller_FileReadyToOpen;
+            controller.UserRuleFileReadyToOpen += controller_FileReadyToOpen;
+            controller.ShareOverLANStatusChanged += controller_ShareOverLANStatusChanged;
+            controller.EnableGlobalChanged += controller_EnableGlobalChanged;
+            controller.Errored += controller_Errored;
+            controller.UpdatePACFromGFWListCompleted += controller_UpdatePACFromGFWListCompleted;
+            controller.UpdatePACFromGFWListError += controller_UpdatePACFromGFWListError;
+
+            _notifyIcon = new NotifyIcon();
+            UpdateTrayIcon();
+            _notifyIcon.Visible = true;
+            _notifyIcon.ContextMenu = contextMenu1;
+            _notifyIcon.BalloonTipClicked += notifyIcon1_BalloonTipClicked;
+            _notifyIcon.MouseDoubleClick += notifyIcon1_DoubleClick;
+            _notifyIcon.BalloonTipClosed += _notifyIcon_BalloonTipClosed;
+
+            this.updateChecker = new UpdateChecker();
+            updateChecker.CheckUpdateCompleted += updateChecker_CheckUpdateCompleted;
+
+            LoadCurrentConfiguration();
+
+            Configuration config = controller.GetConfigurationCopy();
+
+            if (config.autoCheckUpdate)
+            {
+                _isStartupChecking = true;
+                updateChecker.CheckUpdate(config, 3000);
+            }
+
+            if (config.isDefault)
+            {
+                _isFirstRun = true;
+                ShowConfigForm();
+            }
+        }
+
+        void controller_Errored(object sender, System.IO.ErrorEventArgs e)
+        {
+            MessageBox.Show(e.GetException().ToString(), String.Format(I18N.GetString("Shadowsocks Error: {0}"), e.GetException().Message));
+        }
+
+        private void UpdateTrayIcon()
+        {
+            int dpi;
+            Graphics graphics = Graphics.FromHwnd(IntPtr.Zero);
+            dpi = (int)graphics.DpiX;
+            graphics.Dispose();
+            Bitmap icon = null;
+            if (dpi < 97)
+            {
+                // dpi = 96;
+                icon = Resources.ss16;
+            }
+            else if (dpi < 121)
+            {
+                // dpi = 120;
+                icon = Resources.ss20;
+            }
+            else
+            {
+                icon = Resources.ss24;
+            }
+            Configuration config = controller.GetConfigurationCopy();
+            bool enabled = config.enabled;
+            bool global = config.global;
+            if (!enabled)
+            {
+                Bitmap iconCopy = new Bitmap(icon);
+                for (int x = 0; x < iconCopy.Width; x++)
+                {
+                    for (int y = 0; y < iconCopy.Height; y++)
+                    {
+                        Color color = icon.GetPixel(x, y);
+                        iconCopy.SetPixel(x, y, Color.FromArgb((byte)(color.A / 1.25), color.R, color.G, color.B));
+                    }
+                }
+                icon = iconCopy;
+            }
+            _notifyIcon.Icon = Icon.FromHandle(icon.GetHicon());
+
+            string serverInfo = null;
+            if (controller.GetCurrentStrategy() != null)
+            {
+                serverInfo = controller.GetCurrentStrategy().Name;
+            }
+            else
+            {
+                serverInfo = config.GetCurrentServer().FriendlyName();
+            }
+            // we want to show more details but notify icon title is limited to 63 characters
+            string text = I18N.GetString("Shadowsocks") + " " + UpdateChecker.Version + "\n" +
+                (enabled ?
+                    I18N.GetString("System Proxy On: ") + (global ? I18N.GetString("Global") : I18N.GetString("PAC")) :
+                    String.Format(I18N.GetString("Running: Port {0}"), config.localPort))  // this feedback is very important because they need to know Shadowsocks is running
+                + "\n" + serverInfo;
+            _notifyIcon.Text = text.Substring(0, Math.Min(63, text.Length));
+        }
+
+        private MenuItem CreateMenuItem(string text, EventHandler click)
+        {
+            return new MenuItem(I18N.GetString(text), click);
+        }
+
+        private MenuItem CreateMenuGroup(string text, MenuItem[] items)
+        {
+            return new MenuItem(I18N.GetString(text), items);
+        }
+
+        private void LoadMenu()
+        {
+            this.contextMenu1 = new ContextMenu(new MenuItem[] {
+                this.enableItem = CreateMenuItem("Enable System Proxy", new EventHandler(this.EnableItem_Click)),
+                this.modeItem = CreateMenuGroup("Mode", new MenuItem[] {
+                    this.PACModeItem = CreateMenuItem("PAC", new EventHandler(this.PACModeItem_Click)),
+                    this.globalModeItem = CreateMenuItem("Global", new EventHandler(this.GlobalModeItem_Click))
+                }),
+                this.ServersItem = CreateMenuGroup("Servers", new MenuItem[] {
+                    this.SeperatorItem = new MenuItem("-"),
+                    this.ConfigItem = CreateMenuItem("Edit Servers...", new EventHandler(this.Config_Click)),
+                    CreateMenuItem("Statistics Config...", StatisticsConfigItem_Click),
+                    CreateMenuItem("Show QRCode...", new EventHandler(this.QRCodeItem_Click)),
+                    CreateMenuItem("Scan QRCode from Screen...", new EventHandler(this.ScanQRCodeItem_Click))
+                }),
+                CreateMenuGroup("PAC ", new MenuItem[] {
+                    this.localPACItem = CreateMenuItem("Local PAC", new EventHandler(this.LocalPACItem_Click)),
+                    this.onlinePACItem = CreateMenuItem("Online PAC", new EventHandler(this.OnlinePACItem_Click)),
+                    new MenuItem("-"),
+                    this.editLocalPACItem = CreateMenuItem("Edit Local PAC File...", new EventHandler(this.EditPACFileItem_Click)),
+                    this.updateFromGFWListItem = CreateMenuItem("Update Local PAC from GFWList", new EventHandler(this.UpdatePACFromGFWListItem_Click)),
+                    this.editGFWUserRuleItem = CreateMenuItem("Edit User Rule for GFWList...", new EventHandler(this.EditUserRuleFileForGFWListItem_Click)),
+                    this.editOnlinePACItem = CreateMenuItem("Edit Online PAC URL...", new EventHandler(this.UpdateOnlinePACURLItem_Click)),
+                }),
+                new MenuItem("-"),
+                this.AutoStartupItem = CreateMenuItem("Start on Boot", new EventHandler(this.AutoStartupItem_Click)),
+                this.ShareOverLANItem = CreateMenuItem("Allow Clients from LAN", new EventHandler(this.ShareOverLANItem_Click)),
+                new MenuItem("-"),
+                CreateMenuItem("Show Logs...", new EventHandler(this.ShowLogItem_Click)),
+                CreateMenuGroup("Updates...", new MenuItem[] {
+                    CreateMenuItem("Check for Updates...", new EventHandler(this.checkUpdatesItem_Click)),
+                    new MenuItem("-"),
+                    this.autoCheckUpdatesToggleItem = CreateMenuItem("Check for Updates at Startup", new EventHandler(this.autoCheckUpdatesToggleItem_Click)),
+                }),
+                CreateMenuItem("About...", new EventHandler(this.AboutItem_Click)),
+                new MenuItem("-"),
+                CreateMenuItem("Quit", new EventHandler(this.Quit_Click))
+            });
+        }
+
+
+        private void controller_ConfigChanged(object sender, EventArgs e)
+        {
+            LoadCurrentConfiguration();
+            UpdateTrayIcon();
+        }
+
+        private void controller_EnableStatusChanged(object sender, EventArgs e)
+        {
+            enableItem.Checked = controller.GetConfigurationCopy().enabled;
+            modeItem.Enabled = enableItem.Checked;
+        }
+
+        void controller_ShareOverLANStatusChanged(object sender, EventArgs e)
+        {
+            ShareOverLANItem.Checked = controller.GetConfigurationCopy().shareOverLan;
+        }
+
+        void controller_EnableGlobalChanged(object sender, EventArgs e)
+        {
+            globalModeItem.Checked = controller.GetConfigurationCopy().global;
+            PACModeItem.Checked = !globalModeItem.Checked;
+        }
+
+        void controller_FileReadyToOpen(object sender, ShadowsocksController.PathEventArgs e)
+        {
+            string argument = @"/select, " + e.Path;
+
+            System.Diagnostics.Process.Start("explorer.exe", argument);
+        }
+
+        void ShowBalloonTip(string title, string content, ToolTipIcon icon, int timeout)
+        {
+            _notifyIcon.BalloonTipTitle = title;
+            _notifyIcon.BalloonTipText = content;
+            _notifyIcon.BalloonTipIcon = icon;
+            _notifyIcon.ShowBalloonTip(timeout);
+        }
+
+        void controller_UpdatePACFromGFWListError(object sender, System.IO.ErrorEventArgs e)
+        {
+            ShowBalloonTip(I18N.GetString("Failed to update PAC file"), e.GetException().Message, ToolTipIcon.Error, 5000);
+            Logging.LogUsefulException(e.GetException());
+        }
+
+        void controller_UpdatePACFromGFWListCompleted(object sender, GFWListUpdater.ResultEventArgs e)
+        {
+            string result = e.Success ? I18N.GetString("PAC updated") : I18N.GetString("No updates found. Please report to GFWList if you have problems with it.");
+            ShowBalloonTip(I18N.GetString("Shadowsocks"), result, ToolTipIcon.Info, 1000);
+        }
+
+        void updateChecker_CheckUpdateCompleted(object sender, EventArgs e)
+        {
+            if (updateChecker.NewVersionFound)
+            {
+                ShowBalloonTip(String.Format(I18N.GetString("Shadowsocks {0} Update Found"), updateChecker.LatestVersionNumber), I18N.GetString("Click here to update"), ToolTipIcon.Info, 5000);
+                _isFirstRun = false;
+            }
+            else if (!_isStartupChecking)
+            {
+                ShowBalloonTip(I18N.GetString("Shadowsocks"), I18N.GetString("No update is available"), ToolTipIcon.Info, 5000);
+                _isFirstRun = false;
+            }
+            _isStartupChecking = false;
+        }
+
+        void notifyIcon1_BalloonTipClicked(object sender, EventArgs e)
+        {
+            if (updateChecker.NewVersionFound)
+            {
+                updateChecker.NewVersionFound = false; /* Reset the flag */
+                if (System.IO.File.Exists(updateChecker.LatestVersionLocalName))
+                {
+                    string argument = "/select, \"" + updateChecker.LatestVersionLocalName + "\"";
+                    System.Diagnostics.Process.Start("explorer.exe", argument);
+                }
+            }
+        }
+
+        private void _notifyIcon_BalloonTipClosed(object sender, EventArgs e)
+        {
+            if (updateChecker.NewVersionFound)
+            {
+                updateChecker.NewVersionFound = false; /* Reset the flag */
+            }
+        }
+
+        private void LoadCurrentConfiguration()
+        {
+            Configuration config = controller.GetConfigurationCopy();
+            UpdateServersMenu();
+            enableItem.Checked = config.enabled;
+            modeItem.Enabled = config.enabled;
+            globalModeItem.Checked = config.global;
+            PACModeItem.Checked = !config.global;
+            ShareOverLANItem.Checked = config.shareOverLan;
+            AutoStartupItem.Checked = AutoStartup.Check();
+            onlinePACItem.Checked = onlinePACItem.Enabled && config.useOnlinePac;
+            localPACItem.Checked = !onlinePACItem.Checked;
+            UpdatePACItemsEnabledStatus();
+            UpdateUpdateMenu();
+        }
+
+        private void UpdateServersMenu()
+        {
+            var items = ServersItem.MenuItems;
+            while (items[0] != SeperatorItem)
+            {
+                items.RemoveAt(0);
+            }
+            int i = 0;
+            foreach (var strategy in controller.GetStrategies())
+            {
+                MenuItem item = new MenuItem(strategy.Name);
+                item.Tag = strategy.ID;
+                item.Click += AStrategyItem_Click;
+                items.Add(i, item);
+                i++;
+            }
+            int strategyCount = i;
+            Configuration configuration = controller.GetConfigurationCopy();
+            foreach (var server in configuration.configs)
+            {
+                MenuItem item = new MenuItem(server.FriendlyName());
+                item.Tag = i - strategyCount;
+                item.Click += AServerItem_Click;
+                items.Add(i, item);
+                i++;
+            }
+
+            foreach (MenuItem item in items)
+            {
+                if (item.Tag != null && (item.Tag.ToString() == configuration.index.ToString() || item.Tag.ToString() == configuration.strategy))
+                {
+                    item.Checked = true;
+                }
+
+            }
+        }
+
+        private void ShowConfigForm()
+        {
+            if (configForm != null)
+            {
+                configForm.Activate();
+            }
+            else
+            {
+                configForm = new ConfigForm(controller);
+                configForm.Show();
+                configForm.FormClosed += configForm_FormClosed;
+            }
+        }
+
+        private void ShowLogForms()
+        {
+            if (logForms.Count == 0)
+            {
+                LogForm f = new LogForm(controller, Logging.LogFile);
+                f.Show();
+                f.FormClosed += logForm_FormClosed;
+
+                logForms.Add(f);
+                logFormsVisible = true;
+            }
+            else
+            {
+                logFormsVisible = !logFormsVisible;
+                foreach (LogForm f in logForms)
+                {
+                    f.Visible = logFormsVisible;
+                }
+            }
+        }
+
+        void logForm_FormClosed(object sender, FormClosedEventArgs e)
+        {
+            logForms.Remove((LogForm)sender);
+        }
+
+        void configForm_FormClosed(object sender, FormClosedEventArgs e)
+        {
+            configForm = null;
+            Util.Utils.ReleaseMemory(true);
+            ShowFirstTimeBalloon();
+        }
+
+        private void Config_Click(object sender, EventArgs e)
+        {
+            ShowConfigForm();
+        }
+
+        private void Quit_Click(object sender, EventArgs e)
+        {
+            controller.Stop();
+            _notifyIcon.Visible = false;
+            Application.Exit();
+        }
+
+        private void ShowFirstTimeBalloon()
+        {
+            if (_isFirstRun)
+            {
+                _notifyIcon.BalloonTipTitle = I18N.GetString("Shadowsocks is here");
+                _notifyIcon.BalloonTipText = I18N.GetString("You can turn on/off Shadowsocks in the context menu");
+                _notifyIcon.BalloonTipIcon = ToolTipIcon.Info;
+                _notifyIcon.ShowBalloonTip(0);
+                _isFirstRun = false;
+            }
+        }
+
+        private void AboutItem_Click(object sender, EventArgs e)
+        {
+            Process.Start("https://github.com/shadowsocks/shadowsocks-windows");
+        }
+
+        private void notifyIcon1_DoubleClick(object sender, MouseEventArgs e)
+        {
+            if (e.Button == MouseButtons.Left)
+            {
+                ShowConfigForm();
+            }
+        }
+
+        private void EnableItem_Click(object sender, EventArgs e)
+        {
+            controller.ToggleEnable(!enableItem.Checked);
+        }
+
+        private void GlobalModeItem_Click(object sender, EventArgs e)
+        {
+            controller.ToggleGlobal(true);
+        }
+
+        private void PACModeItem_Click(object sender, EventArgs e)
+        {
+            controller.ToggleGlobal(false);
+        }
+
+        private void ShareOverLANItem_Click(object sender, EventArgs e)
+        {
+            ShareOverLANItem.Checked = !ShareOverLANItem.Checked;
+            controller.ToggleShareOverLAN(ShareOverLANItem.Checked);
+        }
+
+        private void EditPACFileItem_Click(object sender, EventArgs e)
+        {
+            controller.TouchPACFile();
+        }
+
+        private void UpdatePACFromGFWListItem_Click(object sender, EventArgs e)
+        {
+            controller.UpdatePACFromGFWList();
+        }
+
+        private void EditUserRuleFileForGFWListItem_Click(object sender, EventArgs e)
+        {
+            controller.TouchUserRuleFile();
+        }
+
+        private void AServerItem_Click(object sender, EventArgs e)
+        {
+            MenuItem item = (MenuItem)sender;
+            controller.SelectServerIndex((int)item.Tag);
+        }
+
+        private void AStrategyItem_Click(object sender, EventArgs e)
+        {
+            MenuItem item = (MenuItem)sender;
+            controller.SelectStrategy((string)item.Tag);
+        }
+
+        private void ShowLogItem_Click(object sender, EventArgs e)
+        {
+            LogForm f = new LogForm(controller, Logging.LogFile);
+            f.Show();
+            f.FormClosed += logForm_FormClosed;
+
+            logForms.Add(f);
+        }
+
+        private void StatisticsConfigItem_Click(object sender, EventArgs e)
+        {
+            StatisticsStrategyConfigurationForm form = new StatisticsStrategyConfigurationForm(controller);
+            form.Show();
+        }
+
+        private void QRCodeItem_Click(object sender, EventArgs e)
+        {
+            QRCodeForm qrCodeForm = new QRCodeForm(controller.GetQRCodeForCurrentServer());
+            //qrCodeForm.Icon = this.Icon;
+            // TODO
+            qrCodeForm.Show();
+        }
+
+        private void ScanQRCodeItem_Click(object sender, EventArgs e)
+        {
+            foreach (Screen screen in Screen.AllScreens)
+            {
+                using (Bitmap fullImage = new Bitmap(screen.Bounds.Width,
+                                                screen.Bounds.Height))
+                {
+                    using (Graphics g = Graphics.FromImage(fullImage))
+                    {
+                        g.CopyFromScreen(screen.Bounds.X,
+                                         screen.Bounds.Y,
+                                         0, 0,
+                                         fullImage.Size,
+                                         CopyPixelOperation.SourceCopy);
+                    }
+                    int maxTry = 10;
+                    for (int i = 0; i < maxTry; i++)
+                    {
+                        int marginLeft = (int)((double)fullImage.Width * i / 2.5 / maxTry);
+                        int marginTop = (int)((double)fullImage.Height * i / 2.5 / maxTry);
+                        Rectangle cropRect = new Rectangle(marginLeft, marginTop, fullImage.Width - marginLeft * 2, fullImage.Height - marginTop * 2);
+                        Bitmap target = new Bitmap(screen.Bounds.Width, screen.Bounds.Height);
+
+                        double imageScale = (double)screen.Bounds.Width / (double)cropRect.Width;
+                        using (Graphics g = Graphics.FromImage(target))
+                        {
+                            g.DrawImage(fullImage, new Rectangle(0, 0, target.Width, target.Height),
+                                            cropRect,
+                                            GraphicsUnit.Pixel);
+                        }
+                        var source = new BitmapLuminanceSource(target);
+                        var bitmap = new BinaryBitmap(new HybridBinarizer(source));
+                        QRCodeReader reader = new QRCodeReader();
+                        var result = reader.decode(bitmap);
+                        if (result != null)
+                        {
+                            var success = controller.AddServerBySSURL(result.Text);
+                            QRCodeSplashForm splash = new QRCodeSplashForm();
+                            if (success)
+                            {
+                                splash.FormClosed += splash_FormClosed;
+                            }
+                            else if (result.Text.StartsWith("http://") || result.Text.StartsWith("https://"))
+                            {
+                                _urlToOpen = result.Text;
+                                splash.FormClosed += openURLFromQRCode;
+                            }
+                            else
+                            {
+                                MessageBox.Show(I18N.GetString("Failed to decode QRCode"));
+                                return;
+                            }
+                            double minX = Int32.MaxValue, minY = Int32.MaxValue, maxX = 0, maxY = 0;
+                            foreach (ResultPoint point in result.ResultPoints)
+                            {
+                                minX = Math.Min(minX, point.X);
+                                minY = Math.Min(minY, point.Y);
+                                maxX = Math.Max(maxX, point.X);
+                                maxY = Math.Max(maxY, point.Y);
+                            }
+                            minX /= imageScale;
+                            minY /= imageScale;
+                            maxX /= imageScale;
+                            maxY /= imageScale;
+                            // make it 20% larger
+                            double margin = (maxX - minX) * 0.20f;
+                            minX += -margin + marginLeft;
+                            maxX += margin + marginLeft;
+                            minY += -margin + marginTop;
+                            maxY += margin + marginTop;
+                            splash.Location = new Point(screen.Bounds.X, screen.Bounds.Y);
+                            // we need a panel because a window has a minimal size
+                            // TODO: test on high DPI
+                            splash.TargetRect = new Rectangle((int)minX + screen.Bounds.X, (int)minY + screen.Bounds.Y, (int)maxX - (int)minX, (int)maxY - (int)minY);
+                            splash.Size = new Size(fullImage.Width, fullImage.Height);
+                            splash.Show();
+                            return;
+                        }
+                    }
+                }
+            }
+            MessageBox.Show(I18N.GetString("No QRCode found. Try to zoom in or move it to the center of the screen."));
+        }
+
+        void splash_FormClosed(object sender, FormClosedEventArgs e)
+        {
+            ShowConfigForm();
+        }
+
+        void openURLFromQRCode(object sender, FormClosedEventArgs e)
+        {
+            Process.Start(_urlToOpen);
+        }
+
+        private void AutoStartupItem_Click(object sender, EventArgs e)
+        {
+            AutoStartupItem.Checked = !AutoStartupItem.Checked;
+            if (!AutoStartup.Set(AutoStartupItem.Checked))
+            {
+                MessageBox.Show(I18N.GetString("Failed to update registry"));
+            }
+        }
+
+        private void LocalPACItem_Click(object sender, EventArgs e)
+        {
+            if (!localPACItem.Checked)
+            {
+                localPACItem.Checked = true;
+                onlinePACItem.Checked = false;
+                controller.UseOnlinePAC(false);
+                UpdatePACItemsEnabledStatus();
+            }
+        }
+
+        private void OnlinePACItem_Click(object sender, EventArgs e)
+        {
+            if (!onlinePACItem.Checked)
+            {
+                if (String.IsNullOrEmpty(controller.GetConfigurationCopy().pacUrl))
+                {
+                    UpdateOnlinePACURLItem_Click(sender, e);
+                }
+                if (!String.IsNullOrEmpty(controller.GetConfigurationCopy().pacUrl))
+                {
+                    localPACItem.Checked = false;
+                    onlinePACItem.Checked = true;
+                    controller.UseOnlinePAC(true);
+                }
+                UpdatePACItemsEnabledStatus();
+            }
+        }
+
+        private void UpdateOnlinePACURLItem_Click(object sender, EventArgs e)
+        {
+            string origPacUrl = controller.GetConfigurationCopy().pacUrl;
+            string pacUrl = Microsoft.VisualBasic.Interaction.InputBox(
+                I18N.GetString("Please input PAC Url"),
+                I18N.GetString("Edit Online PAC URL"),
+                origPacUrl, -1, -1);
+            if (!string.IsNullOrEmpty(pacUrl) && pacUrl != origPacUrl)
+            {
+                controller.SavePACUrl(pacUrl);
+            }
+        }
+
+        private void UpdatePACItemsEnabledStatus()
+        {
+            if (this.localPACItem.Checked)
+            {
+                this.editLocalPACItem.Enabled = true;
+                this.updateFromGFWListItem.Enabled = true;
+                this.editGFWUserRuleItem.Enabled = true;
+                this.editOnlinePACItem.Enabled = false;
+            }
+            else
+            {
+                this.editLocalPACItem.Enabled = false;
+                this.updateFromGFWListItem.Enabled = false;
+                this.editGFWUserRuleItem.Enabled = false;
+                this.editOnlinePACItem.Enabled = true;
+            }
+        }
+
+        private void UpdateUpdateMenu()
+        {
+            Configuration configuration = controller.GetConfigurationCopy();
+            autoCheckUpdatesToggleItem.Checked = configuration.autoCheckUpdate;
+        }
+
+        private void autoCheckUpdatesToggleItem_Click(object sender, EventArgs e)
+        {
+            Configuration configuration = controller.GetConfigurationCopy();
+            controller.ToggleCheckingUpdate(!configuration.autoCheckUpdate);
+            UpdateUpdateMenu();
+        }
+
+        private void checkUpdatesItem_Click(object sender, EventArgs e)
+        {
+            updateChecker.CheckUpdate(controller.GetConfigurationCopy());
+        }
+    }
+}