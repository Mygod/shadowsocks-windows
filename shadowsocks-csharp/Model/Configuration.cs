--- conflicted
+++ resolved
@@ -1,186 +1,184 @@
-﻿using Shadowsocks.Controller;
-using System;
-using System.Collections.Generic;
-using System.IO;
-using System.Text;
-using System.Windows.Forms;
-using SimpleJson;
-
-namespace Shadowsocks.Model
-{
-    [Serializable]
-    public class Configuration
-    {
-        public List<Server> configs;
-
-        // when strategy is set, index is ignored
-        public string strategy;
-        public int index;
-        public bool global;
-        public bool enabled;
-        public bool shareOverLan;
-        public bool isDefault;
-        public int localPort;
-        public string pacUrl;
-        public bool useOnlinePac;
-        public bool availabilityStatistics;
-<<<<<<< HEAD
-        public bool autoCheckUpdate;
-=======
->>>>>>> 0a733c61
-        public LogViewerConfig logViewer;
-
-        private static string CONFIG_FILE = "gui-config.json";
-
-        public Server GetCurrentServer()
-        {
-            if (index >= 0 && index < configs.Count)
-            {
-                return configs[index];
-            }
-            else
-            {
-                return GetDefaultServer();
-            }
-        }
-
-        public static void CheckServer(Server server)
-        {
-            CheckPort(server.server_port);
-            CheckPassword(server.password);
-            CheckServer(server.server);
-        }
-
-        public static Configuration Load()
-        {
-            try
-            {
-                string configContent = File.ReadAllText(CONFIG_FILE);
-                Configuration config = SimpleJson.SimpleJson.DeserializeObject<Configuration>(configContent, new JsonSerializerStrategy());
-                config.isDefault = false;
-                if (config.localPort == 0)
-                {
-                    config.localPort = 1080;
-                }
-                if (config.index == -1)
-                {
-                    if (config.strategy == null)
-                    {
-                        config.index = 0;
-                    }
-                }
-                return config;
-            }
-            catch (Exception e)
-            {
-                if (!(e is FileNotFoundException))
-                {
-                    Logging.LogUsefulException(e);
-                }
-                return new Configuration
-                {
-                    index = 0,
-                    isDefault = true,
-                    localPort = 1080,
-                    autoCheckUpdate = true,
-                    configs = new List<Server>()
-                    {
-                        GetDefaultServer()
-                    }
-                };
-            }
-        }
-
-        public static void Save(Configuration config)
-        {
-            if (config.index >= config.configs.Count)
-            {
-                config.index = config.configs.Count - 1;
-            }
-            if (config.index < -1)
-            {
-                config.index = -1;
-            }
-            if (config.index == -1)
-            {
-                if (config.strategy == null)
-                {
-                    config.index = 0;
-                }
-            }
-            config.isDefault = false;
-            try
-            {
-                using (StreamWriter sw = new StreamWriter(File.Open(CONFIG_FILE, FileMode.Create)))
-                {
-                    string jsonString = SimpleJson.SimpleJson.SerializeObject(config);
-                    sw.Write(jsonString);
-                    sw.Flush();
-                }
-            }
-            catch (IOException e)
-            {
-                Console.Error.WriteLine(e);
-            }
-        }
-
-        public static Server GetDefaultServer()
-        {
-            return new Server();
-        }
-
-        private static void Assert(bool condition)
-        {
-            if (!condition)
-            {
-                throw new Exception(I18N.GetString("assertion failure"));
-            }
-        }
-
-        public static void CheckPort(int port)
-        {
-            if (port <= 0 || port > 65535)
-            {
-                throw new ArgumentException(I18N.GetString("Port out of range"));
-            }
-        }
-
-        public static void CheckLocalPort(int port)
-        {
-            CheckPort(port);
-            if (port == 8123)
-            {
-                throw new ArgumentException(I18N.GetString("Port can't be 8123"));
-            }
-        }
-
-        private static void CheckPassword(string password)
-        {
-            if (string.IsNullOrEmpty(password))
-            {
-                throw new ArgumentException(I18N.GetString("Password can not be blank"));
-            }
-        }
-
-        private static void CheckServer(string server)
-        {
-            if (string.IsNullOrEmpty(server))
-            {
-                throw new ArgumentException(I18N.GetString("Server IP can not be blank"));
-            }
-        }
-
-        private class JsonSerializerStrategy : SimpleJson.PocoJsonSerializerStrategy
-        {
-            // convert string to int
-            public override object DeserializeObject(object value, Type type)
-            {
-                if (type == typeof(Int32) && value.GetType() == typeof(string))
-                {
-                    return Int32.Parse(value.ToString());
-                }
-                return base.DeserializeObject(value, type);
-            }
-        }
-    }
-}
+﻿using Shadowsocks.Controller;
+using System;
+using System.Collections.Generic;
+using System.IO;
+using System.Text;
+using System.Windows.Forms;
+using SimpleJson;
+
+namespace Shadowsocks.Model
+{
+    [Serializable]
+    public class Configuration
+    {
+        public List<Server> configs;
+
+        // when strategy is set, index is ignored
+        public string strategy;
+        public int index;
+        public bool global;
+        public bool enabled;
+        public bool shareOverLan;
+        public bool isDefault;
+        public int localPort;
+        public string pacUrl;
+        public bool useOnlinePac;
+        public bool availabilityStatistics;
+        public bool autoCheckUpdate;
+        public LogViewerConfig logViewer;
+
+        private static string CONFIG_FILE = "gui-config.json";
+
+        public Server GetCurrentServer()
+        {
+            if (index >= 0 && index < configs.Count)
+            {
+                return configs[index];
+            }
+            else
+            {
+                return GetDefaultServer();
+            }
+        }
+
+        public static void CheckServer(Server server)
+        {
+            CheckPort(server.server_port);
+            CheckPassword(server.password);
+            CheckServer(server.server);
+        }
+
+        public static Configuration Load()
+        {
+            try
+            {
+                string configContent = File.ReadAllText(CONFIG_FILE);
+                Configuration config = SimpleJson.SimpleJson.DeserializeObject<Configuration>(configContent, new JsonSerializerStrategy());
+                config.isDefault = false;
+                if (config.localPort == 0)
+                {
+                    config.localPort = 1080;
+                }
+                if (config.index == -1)
+                {
+                    if (config.strategy == null)
+                    {
+                        config.index = 0;
+                    }
+                }
+                return config;
+            }
+            catch (Exception e)
+            {
+                if (!(e is FileNotFoundException))
+                {
+                    Logging.LogUsefulException(e);
+                }
+                return new Configuration
+                {
+                    index = 0,
+                    isDefault = true,
+                    localPort = 1080,
+                    autoCheckUpdate = true,
+                    configs = new List<Server>()
+                    {
+                        GetDefaultServer()
+                    }
+                };
+            }
+        }
+
+        public static void Save(Configuration config)
+        {
+            if (config.index >= config.configs.Count)
+            {
+                config.index = config.configs.Count - 1;
+            }
+            if (config.index < -1)
+            {
+                config.index = -1;
+            }
+            if (config.index == -1)
+            {
+                if (config.strategy == null)
+                {
+                    config.index = 0;
+                }
+            }
+            config.isDefault = false;
+            try
+            {
+                using (StreamWriter sw = new StreamWriter(File.Open(CONFIG_FILE, FileMode.Create)))
+                {
+                    string jsonString = SimpleJson.SimpleJson.SerializeObject(config);
+                    sw.Write(jsonString);
+                    sw.Flush();
+                }
+            }
+            catch (IOException e)
+            {
+                Console.Error.WriteLine(e);
+            }
+        }
+
+        public static Server GetDefaultServer()
+        {
+            return new Server();
+        }
+
+        private static void Assert(bool condition)
+        {
+            if (!condition)
+            {
+                throw new Exception(I18N.GetString("assertion failure"));
+            }
+        }
+
+        public static void CheckPort(int port)
+        {
+            if (port <= 0 || port > 65535)
+            {
+                throw new ArgumentException(I18N.GetString("Port out of range"));
+            }
+        }
+
+        public static void CheckLocalPort(int port)
+        {
+            CheckPort(port);
+            if (port == 8123)
+            {
+                throw new ArgumentException(I18N.GetString("Port can't be 8123"));
+            }
+        }
+
+        private static void CheckPassword(string password)
+        {
+            if (string.IsNullOrEmpty(password))
+            {
+                throw new ArgumentException(I18N.GetString("Password can not be blank"));
+            }
+        }
+
+        private static void CheckServer(string server)
+        {
+            if (string.IsNullOrEmpty(server))
+            {
+                throw new ArgumentException(I18N.GetString("Server IP can not be blank"));
+            }
+        }
+
+        // internal class
+        private class JsonSerializerStrategy : SimpleJson.PocoJsonSerializerStrategy
+        {
+            // convert string to int
+            public override object DeserializeObject(object value, Type type)
+            {
+                if (type == typeof(Int32) && value.GetType() == typeof(string))
+                {
+                    return Int32.Parse(value.ToString());
+                }
+                return base.DeserializeObject(value, type);
+            }
+        }
+    }
+}