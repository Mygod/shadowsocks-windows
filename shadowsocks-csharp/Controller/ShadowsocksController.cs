--- conflicted
+++ resolved
@@ -1,602 +1,601 @@
-﻿using System;
-using System.Collections.Generic;
-using System.IO;
-using System.Net;
-using System.Net.Sockets;
-using System.Text;
-using System.Threading;
-using Newtonsoft.Json;
-
-using Shadowsocks.Controller.Strategy;
-using Shadowsocks.Model;
-using Shadowsocks.Properties;
-using Shadowsocks.Util;
-
-namespace Shadowsocks.Controller
-{
-    public class ShadowsocksController
-    {
-        // controller:
-        // handle user actions
-        // manipulates UI
-        // interacts with low level logic
-
-        private Thread _ramThread;
-        private Thread _trafficThread;
-
-        private Listener _listener;
-        private PACServer _pacServer;
-        private Configuration _config;
-        private StrategyManager _strategyManager;
-        private PolipoRunner polipoRunner;
-        private GFWListUpdater gfwListUpdater;
-        public AvailabilityStatistics availabilityStatistics = AvailabilityStatistics.Instance;
-        public StatisticsStrategyConfiguration StatisticsConfiguration { get; private set; }
-
-        public long inboundCounter = 0;
-        public long outboundCounter = 0;
-        public QueueLast<TrafficPerSecond> traffic;
-
-        private bool stopped = false;
-
-        private bool _systemProxyIsDirty = false;
-
-        public class PathEventArgs : EventArgs
-        {
-            public string Path;
-        }
-
-        public class QueueLast<T> : Queue<T>
-        {
-            public T Last { get; private set; }
-            public new void Enqueue(T item)
-            {
-                Last = item;
-                base.Enqueue(item);
-            }
-        }
-
-        public class TrafficPerSecond
-        {
-            public long inboundCounter;
-            public long outboundCounter;
-            public long inboundIncreasement;
-            public long outboundIncreasement;
-        }
-
-        public event EventHandler ConfigChanged;
-        public event EventHandler EnableStatusChanged;
-        public event EventHandler EnableGlobalChanged;
-        public event EventHandler ShareOverLANStatusChanged;
-        public event EventHandler VerboseLoggingStatusChanged;
-        public event EventHandler TrafficChanged;
-
-        // when user clicked Edit PAC, and PAC file has already created
-        public event EventHandler<PathEventArgs> PACFileReadyToOpen;
-        public event EventHandler<PathEventArgs> UserRuleFileReadyToOpen;
-
-        public event EventHandler<GFWListUpdater.ResultEventArgs> UpdatePACFromGFWListCompleted;
-
-        public event ErrorEventHandler UpdatePACFromGFWListError;
-
-        public event ErrorEventHandler Errored;
-
-        public ShadowsocksController()
-        {
-            _config = Configuration.Load();
-            StatisticsConfiguration = StatisticsStrategyConfiguration.Load();
-            _strategyManager = new StrategyManager(this);
-            StartReleasingMemory();
-            StartTrafficStatistics(60);
-        }
-
-        public void Start()
-        {
-            Reload();
-        }
-
-        protected void ReportError(Exception e)
-        {
-            if (Errored != null)
-            {
-                Errored(this, new ErrorEventArgs(e));
-            }
-        }
-
-        public Server GetCurrentServer()
-        {
-            return _config.GetCurrentServer();
-        }
-
-        // always return copy
-        public Configuration GetConfigurationCopy()
-        {
-            return Configuration.Load();
-        }
-
-        // always return current instance
-        public Configuration GetCurrentConfiguration()
-        {
-            return _config;
-        }
-
-        public IList<IStrategy> GetStrategies()
-        {
-            return _strategyManager.GetStrategies();
-        }
-
-        public IStrategy GetCurrentStrategy()
-        {
-            foreach (var strategy in _strategyManager.GetStrategies())
-            {
-                if (strategy.ID == this._config.strategy)
-                {
-                    return strategy;
-                }
-            }
-            return null;
-        }
-
-        public Server GetAServer(IStrategyCallerType type, IPEndPoint localIPEndPoint)
-        {
-            IStrategy strategy = GetCurrentStrategy();
-            if (strategy != null)
-            {
-                return strategy.GetAServer(type, localIPEndPoint);
-            }
-            if (_config.index < 0)
-            {
-                _config.index = 0;
-            }
-            return GetCurrentServer();
-        }
-
-        public void SaveServers(List<Server> servers, int localPort)
-        {
-            _config.configs = servers;
-            _config.localPort = localPort;
-            Configuration.Save(_config);
-        }
-
-        public void SaveStrategyConfigurations(StatisticsStrategyConfiguration configuration)
-        {
-            StatisticsConfiguration = configuration;
-            StatisticsStrategyConfiguration.Save(configuration);
-        }
-
-        public bool AddServerBySSURL(string ssURL)
-        {
-            try
-            {
-                var server = new Server(ssURL);
-                _config.configs.Add(server);
-                _config.index = _config.configs.Count - 1;
-                SaveConfig(_config);
-                return true;
-            }
-            catch (Exception e)
-            {
-                Logging.LogUsefulException(e);
-                return false;
-            }
-        }
-
-        public void ToggleEnable(bool enabled)
-        {
-            _config.enabled = enabled;
-            UpdateSystemProxy();
-            SaveConfig(_config);
-            if (EnableStatusChanged != null)
-            {
-                EnableStatusChanged(this, new EventArgs());
-            }
-        }
-
-        public void ToggleGlobal(bool global)
-        {
-            _config.global = global;
-            UpdateSystemProxy();
-            SaveConfig(_config);
-            if (EnableGlobalChanged != null)
-            {
-                EnableGlobalChanged(this, new EventArgs());
-            }
-        }
-
-        public void ToggleShareOverLAN(bool enabled)
-        {
-            _config.shareOverLan = enabled;
-            SaveConfig(_config);
-            if (ShareOverLANStatusChanged != null)
-            {
-                ShareOverLANStatusChanged(this, new EventArgs());
-            }
-        }
-
-<<<<<<< HEAD
-        public void DisableProxy()
-        {
-            _config.useProxy = false;
-            SaveConfig(_config);
-        }
-
-        public void EnableProxy(string proxy, int port)
-        {
-            _config.useProxy = true;
-            _config.proxyServer = proxy;
-            _config.proxyPort = port;
-            SaveConfig(_config);
-=======
-        public void ToggleVerboseLogging(bool enabled)
-        {
-            _config.isVerboseLogging = enabled;
-            SaveConfig(_config);
-            if ( VerboseLoggingStatusChanged != null ) {
-                VerboseLoggingStatusChanged(this, new EventArgs());
-            }
->>>>>>> 20b481ec
-        }
-
-        public void SelectServerIndex(int index)
-        {
-            _config.index = index;
-            _config.strategy = null;
-            SaveConfig(_config);
-        }
-
-        public void SelectStrategy(string strategyID)
-        {
-            _config.index = -1;
-            _config.strategy = strategyID;
-            SaveConfig(_config);
-        }
-
-        public void Stop()
-        {
-            if (stopped)
-            {
-                return;
-            }
-            stopped = true;
-            if (_listener != null)
-            {
-                _listener.Stop();
-            }
-            if (polipoRunner != null)
-            {
-                polipoRunner.Stop();
-            }
-            if (_config.enabled)
-            {
-                SystemProxy.Update(_config, true);
-            }
-        }
-
-        public void TouchPACFile()
-        {
-            string pacFilename = _pacServer.TouchPACFile();
-            if (PACFileReadyToOpen != null)
-            {
-                PACFileReadyToOpen(this, new PathEventArgs() { Path = pacFilename });
-            }
-        }
-
-        public void TouchUserRuleFile()
-        {
-            string userRuleFilename = _pacServer.TouchUserRuleFile();
-            if (UserRuleFileReadyToOpen != null)
-            {
-                UserRuleFileReadyToOpen(this, new PathEventArgs() { Path = userRuleFilename });
-            }
-        }
-
-        public string GetQRCodeForCurrentServer()
-        {
-            Server server = GetCurrentServer();
-            return GetQRCode(server);
-        }
-
-        public static string GetQRCode(Server server)
-        {
-            string parts = server.method;
-            if (server.auth) parts += "-auth";
-            parts += ":" + server.password + "@" + server.server + ":" + server.server_port;
-            string base64 = Convert.ToBase64String(Encoding.UTF8.GetBytes(parts));
-            return "ss://" + base64;
-        }
-
-        public void UpdatePACFromGFWList()
-        {
-            if (gfwListUpdater != null)
-            {
-                gfwListUpdater.UpdatePACFromGFWList(_config);
-            }
-        }
-
-        public void UpdateStatisticsConfiguration(bool enabled)
-        {
-            if (availabilityStatistics == null) return;
-            availabilityStatistics.UpdateConfiguration(this);
-            _config.availabilityStatistics = enabled;
-            SaveConfig(_config);
-        }
-
-        public void SavePACUrl(string pacUrl)
-        {
-            _config.pacUrl = pacUrl;
-            UpdateSystemProxy();
-            SaveConfig(_config);
-            if (ConfigChanged != null)
-            {
-                ConfigChanged(this, new EventArgs());
-            }
-        }
-
-        public void UseOnlinePAC(bool useOnlinePac)
-        {
-            _config.useOnlinePac = useOnlinePac;
-            UpdateSystemProxy();
-            SaveConfig(_config);
-            if (ConfigChanged != null)
-            {
-                ConfigChanged(this, new EventArgs());
-            }
-        }
-
-        public void ToggleCheckingUpdate(bool enabled)
-        {
-            _config.autoCheckUpdate = enabled;
-            Configuration.Save(_config);
-        }
-
-        public void SaveLogViewerConfig(LogViewerConfig newConfig)
-        {
-            _config.logViewer = newConfig;
-            Configuration.Save(_config);
-        }
-
-        public void UpdateLatency(Server server, TimeSpan latency)
-        {
-            if (_config.availabilityStatistics)
-            {
-                availabilityStatistics.UpdateLatency(server, (int)latency.TotalMilliseconds);
-            }
-        }
-
-        public void UpdateInboundCounter(Server server, long n)
-        {
-            Interlocked.Add(ref inboundCounter, n);
-            if (_config.availabilityStatistics)
-            {
-                availabilityStatistics.UpdateInboundCounter(server, n);
-            }
-        }
-
-        public void UpdateOutboundCounter(Server server, long n)
-        {
-            Interlocked.Add(ref outboundCounter, n);
-            if (_config.availabilityStatistics)
-            {
-                availabilityStatistics.UpdateOutboundCounter(server, n);
-            }
-        }
-
-        protected void Reload()
-        {
-            // some logic in configuration updated the config when saving, we need to read it again
-            _config = Configuration.Load();
-            StatisticsConfiguration = StatisticsStrategyConfiguration.Load();
-
-            if (polipoRunner == null)
-            {
-                polipoRunner = new PolipoRunner();
-            }
-            if (_pacServer == null)
-            {
-                _pacServer = new PACServer();
-                _pacServer.PACFileChanged += pacServer_PACFileChanged;
-                _pacServer.UserRuleFileChanged += pacServer_UserRuleFileChanged;
-            }
-            _pacServer.UpdateConfiguration(_config);
-            if (gfwListUpdater == null)
-            {
-                gfwListUpdater = new GFWListUpdater();
-                gfwListUpdater.UpdateCompleted += pacServer_PACUpdateCompleted;
-                gfwListUpdater.Error += pacServer_PACUpdateError;
-            }
-
-            availabilityStatistics.UpdateConfiguration(this);
-
-            if (_listener != null)
-            {
-                _listener.Stop();
-            }
-            // don't put polipoRunner.Start() before pacServer.Stop()
-            // or bind will fail when switching bind address from 0.0.0.0 to 127.0.0.1
-            // though UseShellExecute is set to true now
-            // http://stackoverflow.com/questions/10235093/socket-doesnt-close-after-application-exits-if-a-launched-process-is-open
-            polipoRunner.Stop();
-            try
-            {
-                var strategy = GetCurrentStrategy();
-                if (strategy != null)
-                {
-                    strategy.ReloadServers();
-                }
-
-                polipoRunner.Start(_config);
-
-                TCPRelay tcpRelay = new TCPRelay(this, _config);
-                UDPRelay udpRelay = new UDPRelay(this);
-                List<Listener.Service> services = new List<Listener.Service>();
-                services.Add(tcpRelay);
-                services.Add(udpRelay);
-                services.Add(_pacServer);
-                services.Add(new PortForwarder(polipoRunner.RunningPort));
-                _listener = new Listener(services);
-                _listener.Start(_config);
-            }
-            catch (Exception e)
-            {
-                // translate Microsoft language into human language
-                // i.e. An attempt was made to access a socket in a way forbidden by its access permissions => Port already in use
-                if (e is SocketException)
-                {
-                    SocketException se = (SocketException)e;
-                    if (se.SocketErrorCode == SocketError.AccessDenied)
-                    {
-                        e = new Exception(I18N.GetString("Port already in use"), e);
-                    }
-                }
-                Logging.LogUsefulException(e);
-                ReportError(e);
-            }
-
-            if (ConfigChanged != null)
-            {
-                ConfigChanged(this, new EventArgs());
-            }
-
-            UpdateSystemProxy();
-            Utils.ReleaseMemory(true);
-        }
-
-        protected void SaveConfig(Configuration newConfig)
-        {
-            Configuration.Save(newConfig);
-            Reload();
-        }
-
-        private void UpdateSystemProxy()
-        {
-            if (_config.enabled)
-            {
-                SystemProxy.Update(_config, false);
-                _systemProxyIsDirty = true;
-            }
-            else
-            {
-                // only switch it off if we have switched it on
-                if (_systemProxyIsDirty)
-                {
-                    SystemProxy.Update(_config, false);
-                    _systemProxyIsDirty = false;
-                }
-            }
-        }
-
-        private void pacServer_PACFileChanged(object sender, EventArgs e)
-        {
-            UpdateSystemProxy();
-        }
-
-        private void pacServer_PACUpdateCompleted(object sender, GFWListUpdater.ResultEventArgs e)
-        {
-            if (UpdatePACFromGFWListCompleted != null)
-                UpdatePACFromGFWListCompleted(this, e);
-        }
-
-        private void pacServer_PACUpdateError(object sender, ErrorEventArgs e)
-        {
-            if (UpdatePACFromGFWListError != null)
-                UpdatePACFromGFWListError(this, e);
-        }
-
-        private static readonly IEnumerable<char> IgnoredLineBegins = new[] { '!', '[' };
-        private void pacServer_UserRuleFileChanged(object sender, EventArgs e)
-        {
-            // TODO: this is a dirty hack. (from code GListUpdater.http_DownloadStringCompleted())
-            if (!File.Exists(Utils.GetTempPath("gfwlist.txt")))
-            {
-                UpdatePACFromGFWList();
-                return;
-            }
-            List<string> lines = GFWListUpdater.ParseResult(File.ReadAllText(Utils.GetTempPath("gfwlist.txt")));
-            if (File.Exists(PACServer.USER_RULE_FILE))
-            {
-                string local = File.ReadAllText(PACServer.USER_RULE_FILE, Encoding.UTF8);
-                using (var sr = new StringReader(local))
-                {
-                    foreach (var rule in sr.NonWhiteSpaceLines())
-                    {
-                        if (rule.BeginWithAny(IgnoredLineBegins))
-                            continue;
-                        lines.Add(rule);
-                    }
-                }
-            }
-            string abpContent;
-            if (File.Exists(PACServer.USER_ABP_FILE))
-            {
-                abpContent = File.ReadAllText(PACServer.USER_ABP_FILE, Encoding.UTF8);
-            }
-            else
-            {
-                abpContent = Utils.UnGzip(Resources.abp_js);
-            }
-            abpContent = abpContent.Replace("__RULES__", JsonConvert.SerializeObject(lines, Formatting.Indented));
-            if (File.Exists(PACServer.PAC_FILE))
-            {
-                string original = File.ReadAllText(PACServer.PAC_FILE, Encoding.UTF8);
-                if (original == abpContent)
-                {
-                    return;
-                }
-            }
-            File.WriteAllText(PACServer.PAC_FILE, abpContent, Encoding.UTF8);
-        }
-
-        private void StartReleasingMemory()
-        {
-            _ramThread = new Thread(new ThreadStart(ReleaseMemory));
-            _ramThread.IsBackground = true;
-            _ramThread.Start();
-        }
-
-        private void ReleaseMemory()
-        {
-            while (true)
-            {
-                Utils.ReleaseMemory(false);
-                Thread.Sleep(30 * 1000);
-            }
-        }
-
-        private void StartTrafficStatistics(int queueMaxSize)
-        {
-            traffic = new QueueLast<TrafficPerSecond>();
-            for (int i = 0; i < queueMaxSize; i++)
-            {
-                traffic.Enqueue(new TrafficPerSecond());
-            }
-            _trafficThread = new Thread(new ThreadStart(() => TrafficStatistics(queueMaxSize)));
-            _trafficThread.IsBackground = true;
-            _trafficThread.Start();
-        }
-
-        private void TrafficStatistics(int queueMaxSize)
-        {
-            while (true)
-            {
-                TrafficPerSecond previous = traffic.Last;
-                TrafficPerSecond current = new TrafficPerSecond();
-                current.inboundCounter = inboundCounter;
-                current.outboundCounter = outboundCounter;
-                current.inboundIncreasement = inboundCounter - previous.inboundCounter;
-                current.outboundIncreasement = outboundCounter - previous.outboundCounter;
-
-                traffic.Enqueue(current);
-                if (traffic.Count > queueMaxSize)
-                    traffic.Dequeue();
-
-                if (TrafficChanged != null)
-                {
-                    TrafficChanged(this, new EventArgs());
-                }
-
-                Thread.Sleep(1000);
-            }
-        }
-
-    }
-}
+﻿using System;
+using System.Collections.Generic;
+using System.IO;
+using System.Net;
+using System.Net.Sockets;
+using System.Text;
+using System.Threading;
+using Newtonsoft.Json;
+
+using Shadowsocks.Controller.Strategy;
+using Shadowsocks.Model;
+using Shadowsocks.Properties;
+using Shadowsocks.Util;
+
+namespace Shadowsocks.Controller
+{
+    public class ShadowsocksController
+    {
+        // controller:
+        // handle user actions
+        // manipulates UI
+        // interacts with low level logic
+
+        private Thread _ramThread;
+        private Thread _trafficThread;
+
+        private Listener _listener;
+        private PACServer _pacServer;
+        private Configuration _config;
+        private StrategyManager _strategyManager;
+        private PolipoRunner polipoRunner;
+        private GFWListUpdater gfwListUpdater;
+        public AvailabilityStatistics availabilityStatistics = AvailabilityStatistics.Instance;
+        public StatisticsStrategyConfiguration StatisticsConfiguration { get; private set; }
+
+        public long inboundCounter = 0;
+        public long outboundCounter = 0;
+        public QueueLast<TrafficPerSecond> traffic;
+
+        private bool stopped = false;
+
+        private bool _systemProxyIsDirty = false;
+
+        public class PathEventArgs : EventArgs
+        {
+            public string Path;
+        }
+
+        public class QueueLast<T> : Queue<T>
+        {
+            public T Last { get; private set; }
+            public new void Enqueue(T item)
+            {
+                Last = item;
+                base.Enqueue(item);
+            }
+        }
+
+        public class TrafficPerSecond
+        {
+            public long inboundCounter;
+            public long outboundCounter;
+            public long inboundIncreasement;
+            public long outboundIncreasement;
+        }
+
+        public event EventHandler ConfigChanged;
+        public event EventHandler EnableStatusChanged;
+        public event EventHandler EnableGlobalChanged;
+        public event EventHandler ShareOverLANStatusChanged;
+        public event EventHandler VerboseLoggingStatusChanged;
+        public event EventHandler TrafficChanged;
+
+        // when user clicked Edit PAC, and PAC file has already created
+        public event EventHandler<PathEventArgs> PACFileReadyToOpen;
+        public event EventHandler<PathEventArgs> UserRuleFileReadyToOpen;
+
+        public event EventHandler<GFWListUpdater.ResultEventArgs> UpdatePACFromGFWListCompleted;
+
+        public event ErrorEventHandler UpdatePACFromGFWListError;
+
+        public event ErrorEventHandler Errored;
+
+        public ShadowsocksController()
+        {
+            _config = Configuration.Load();
+            StatisticsConfiguration = StatisticsStrategyConfiguration.Load();
+            _strategyManager = new StrategyManager(this);
+            StartReleasingMemory();
+            StartTrafficStatistics(60);
+        }
+
+        public void Start()
+        {
+            Reload();
+        }
+
+        protected void ReportError(Exception e)
+        {
+            if (Errored != null)
+            {
+                Errored(this, new ErrorEventArgs(e));
+            }
+        }
+
+        public Server GetCurrentServer()
+        {
+            return _config.GetCurrentServer();
+        }
+
+        // always return copy
+        public Configuration GetConfigurationCopy()
+        {
+            return Configuration.Load();
+        }
+
+        // always return current instance
+        public Configuration GetCurrentConfiguration()
+        {
+            return _config;
+        }
+
+        public IList<IStrategy> GetStrategies()
+        {
+            return _strategyManager.GetStrategies();
+        }
+
+        public IStrategy GetCurrentStrategy()
+        {
+            foreach (var strategy in _strategyManager.GetStrategies())
+            {
+                if (strategy.ID == this._config.strategy)
+                {
+                    return strategy;
+                }
+            }
+            return null;
+        }
+
+        public Server GetAServer(IStrategyCallerType type, IPEndPoint localIPEndPoint)
+        {
+            IStrategy strategy = GetCurrentStrategy();
+            if (strategy != null)
+            {
+                return strategy.GetAServer(type, localIPEndPoint);
+            }
+            if (_config.index < 0)
+            {
+                _config.index = 0;
+            }
+            return GetCurrentServer();
+        }
+
+        public void SaveServers(List<Server> servers, int localPort)
+        {
+            _config.configs = servers;
+            _config.localPort = localPort;
+            Configuration.Save(_config);
+        }
+
+        public void SaveStrategyConfigurations(StatisticsStrategyConfiguration configuration)
+        {
+            StatisticsConfiguration = configuration;
+            StatisticsStrategyConfiguration.Save(configuration);
+        }
+
+        public bool AddServerBySSURL(string ssURL)
+        {
+            try
+            {
+                var server = new Server(ssURL);
+                _config.configs.Add(server);
+                _config.index = _config.configs.Count - 1;
+                SaveConfig(_config);
+                return true;
+            }
+            catch (Exception e)
+            {
+                Logging.LogUsefulException(e);
+                return false;
+            }
+        }
+
+        public void ToggleEnable(bool enabled)
+        {
+            _config.enabled = enabled;
+            UpdateSystemProxy();
+            SaveConfig(_config);
+            if (EnableStatusChanged != null)
+            {
+                EnableStatusChanged(this, new EventArgs());
+            }
+        }
+
+        public void ToggleGlobal(bool global)
+        {
+            _config.global = global;
+            UpdateSystemProxy();
+            SaveConfig(_config);
+            if (EnableGlobalChanged != null)
+            {
+                EnableGlobalChanged(this, new EventArgs());
+            }
+        }
+
+        public void ToggleShareOverLAN(bool enabled)
+        {
+            _config.shareOverLan = enabled;
+            SaveConfig(_config);
+            if (ShareOverLANStatusChanged != null)
+            {
+                ShareOverLANStatusChanged(this, new EventArgs());
+            }
+        }
+
+        public void DisableProxy()
+        {
+            _config.useProxy = false;
+            SaveConfig(_config);
+        }
+
+        public void EnableProxy(string proxy, int port)
+        {
+            _config.useProxy = true;
+            _config.proxyServer = proxy;
+            _config.proxyPort = port;
+            SaveConfig(_config);
+        }
+
+        public void ToggleVerboseLogging(bool enabled)
+        {
+            _config.isVerboseLogging = enabled;
+            SaveConfig(_config);
+            if ( VerboseLoggingStatusChanged != null ) {
+                VerboseLoggingStatusChanged(this, new EventArgs());
+            }
+        }
+
+        public void SelectServerIndex(int index)
+        {
+            _config.index = index;
+            _config.strategy = null;
+            SaveConfig(_config);
+        }
+
+        public void SelectStrategy(string strategyID)
+        {
+            _config.index = -1;
+            _config.strategy = strategyID;
+            SaveConfig(_config);
+        }
+
+        public void Stop()
+        {
+            if (stopped)
+            {
+                return;
+            }
+            stopped = true;
+            if (_listener != null)
+            {
+                _listener.Stop();
+            }
+            if (polipoRunner != null)
+            {
+                polipoRunner.Stop();
+            }
+            if (_config.enabled)
+            {
+                SystemProxy.Update(_config, true);
+            }
+        }
+
+        public void TouchPACFile()
+        {
+            string pacFilename = _pacServer.TouchPACFile();
+            if (PACFileReadyToOpen != null)
+            {
+                PACFileReadyToOpen(this, new PathEventArgs() { Path = pacFilename });
+            }
+        }
+
+        public void TouchUserRuleFile()
+        {
+            string userRuleFilename = _pacServer.TouchUserRuleFile();
+            if (UserRuleFileReadyToOpen != null)
+            {
+                UserRuleFileReadyToOpen(this, new PathEventArgs() { Path = userRuleFilename });
+            }
+        }
+
+        public string GetQRCodeForCurrentServer()
+        {
+            Server server = GetCurrentServer();
+            return GetQRCode(server);
+        }
+
+        public static string GetQRCode(Server server)
+        {
+            string parts = server.method;
+            if (server.auth) parts += "-auth";
+            parts += ":" + server.password + "@" + server.server + ":" + server.server_port;
+            string base64 = Convert.ToBase64String(Encoding.UTF8.GetBytes(parts));
+            return "ss://" + base64;
+        }
+
+        public void UpdatePACFromGFWList()
+        {
+            if (gfwListUpdater != null)
+            {
+                gfwListUpdater.UpdatePACFromGFWList(_config);
+            }
+        }
+
+        public void UpdateStatisticsConfiguration(bool enabled)
+        {
+            if (availabilityStatistics == null) return;
+            availabilityStatistics.UpdateConfiguration(this);
+            _config.availabilityStatistics = enabled;
+            SaveConfig(_config);
+        }
+
+        public void SavePACUrl(string pacUrl)
+        {
+            _config.pacUrl = pacUrl;
+            UpdateSystemProxy();
+            SaveConfig(_config);
+            if (ConfigChanged != null)
+            {
+                ConfigChanged(this, new EventArgs());
+            }
+        }
+
+        public void UseOnlinePAC(bool useOnlinePac)
+        {
+            _config.useOnlinePac = useOnlinePac;
+            UpdateSystemProxy();
+            SaveConfig(_config);
+            if (ConfigChanged != null)
+            {
+                ConfigChanged(this, new EventArgs());
+            }
+        }
+
+        public void ToggleCheckingUpdate(bool enabled)
+        {
+            _config.autoCheckUpdate = enabled;
+            Configuration.Save(_config);
+        }
+
+        public void SaveLogViewerConfig(LogViewerConfig newConfig)
+        {
+            _config.logViewer = newConfig;
+            Configuration.Save(_config);
+        }
+
+        public void UpdateLatency(Server server, TimeSpan latency)
+        {
+            if (_config.availabilityStatistics)
+            {
+                availabilityStatistics.UpdateLatency(server, (int)latency.TotalMilliseconds);
+            }
+        }
+
+        public void UpdateInboundCounter(Server server, long n)
+        {
+            Interlocked.Add(ref inboundCounter, n);
+            if (_config.availabilityStatistics)
+            {
+                availabilityStatistics.UpdateInboundCounter(server, n);
+            }
+        }
+
+        public void UpdateOutboundCounter(Server server, long n)
+        {
+            Interlocked.Add(ref outboundCounter, n);
+            if (_config.availabilityStatistics)
+            {
+                availabilityStatistics.UpdateOutboundCounter(server, n);
+            }
+        }
+
+        protected void Reload()
+        {
+            // some logic in configuration updated the config when saving, we need to read it again
+            _config = Configuration.Load();
+            StatisticsConfiguration = StatisticsStrategyConfiguration.Load();
+
+            if (polipoRunner == null)
+            {
+                polipoRunner = new PolipoRunner();
+            }
+            if (_pacServer == null)
+            {
+                _pacServer = new PACServer();
+                _pacServer.PACFileChanged += pacServer_PACFileChanged;
+                _pacServer.UserRuleFileChanged += pacServer_UserRuleFileChanged;
+            }
+            _pacServer.UpdateConfiguration(_config);
+            if (gfwListUpdater == null)
+            {
+                gfwListUpdater = new GFWListUpdater();
+                gfwListUpdater.UpdateCompleted += pacServer_PACUpdateCompleted;
+                gfwListUpdater.Error += pacServer_PACUpdateError;
+            }
+
+            availabilityStatistics.UpdateConfiguration(this);
+
+            if (_listener != null)
+            {
+                _listener.Stop();
+            }
+            // don't put polipoRunner.Start() before pacServer.Stop()
+            // or bind will fail when switching bind address from 0.0.0.0 to 127.0.0.1
+            // though UseShellExecute is set to true now
+            // http://stackoverflow.com/questions/10235093/socket-doesnt-close-after-application-exits-if-a-launched-process-is-open
+            polipoRunner.Stop();
+            try
+            {
+                var strategy = GetCurrentStrategy();
+                if (strategy != null)
+                {
+                    strategy.ReloadServers();
+                }
+
+                polipoRunner.Start(_config);
+
+                TCPRelay tcpRelay = new TCPRelay(this, _config);
+                UDPRelay udpRelay = new UDPRelay(this);
+                List<Listener.Service> services = new List<Listener.Service>();
+                services.Add(tcpRelay);
+                services.Add(udpRelay);
+                services.Add(_pacServer);
+                services.Add(new PortForwarder(polipoRunner.RunningPort));
+                _listener = new Listener(services);
+                _listener.Start(_config);
+            }
+            catch (Exception e)
+            {
+                // translate Microsoft language into human language
+                // i.e. An attempt was made to access a socket in a way forbidden by its access permissions => Port already in use
+                if (e is SocketException)
+                {
+                    SocketException se = (SocketException)e;
+                    if (se.SocketErrorCode == SocketError.AccessDenied)
+                    {
+                        e = new Exception(I18N.GetString("Port already in use"), e);
+                    }
+                }
+                Logging.LogUsefulException(e);
+                ReportError(e);
+            }
+
+            if (ConfigChanged != null)
+            {
+                ConfigChanged(this, new EventArgs());
+            }
+
+            UpdateSystemProxy();
+            Utils.ReleaseMemory(true);
+        }
+
+        protected void SaveConfig(Configuration newConfig)
+        {
+            Configuration.Save(newConfig);
+            Reload();
+        }
+
+        private void UpdateSystemProxy()
+        {
+            if (_config.enabled)
+            {
+                SystemProxy.Update(_config, false);
+                _systemProxyIsDirty = true;
+            }
+            else
+            {
+                // only switch it off if we have switched it on
+                if (_systemProxyIsDirty)
+                {
+                    SystemProxy.Update(_config, false);
+                    _systemProxyIsDirty = false;
+                }
+            }
+        }
+
+        private void pacServer_PACFileChanged(object sender, EventArgs e)
+        {
+            UpdateSystemProxy();
+        }
+
+        private void pacServer_PACUpdateCompleted(object sender, GFWListUpdater.ResultEventArgs e)
+        {
+            if (UpdatePACFromGFWListCompleted != null)
+                UpdatePACFromGFWListCompleted(this, e);
+        }
+
+        private void pacServer_PACUpdateError(object sender, ErrorEventArgs e)
+        {
+            if (UpdatePACFromGFWListError != null)
+                UpdatePACFromGFWListError(this, e);
+        }
+
+        private static readonly IEnumerable<char> IgnoredLineBegins = new[] { '!', '[' };
+        private void pacServer_UserRuleFileChanged(object sender, EventArgs e)
+        {
+            // TODO: this is a dirty hack. (from code GListUpdater.http_DownloadStringCompleted())
+            if (!File.Exists(Utils.GetTempPath("gfwlist.txt")))
+            {
+                UpdatePACFromGFWList();
+                return;
+            }
+            List<string> lines = GFWListUpdater.ParseResult(File.ReadAllText(Utils.GetTempPath("gfwlist.txt")));
+            if (File.Exists(PACServer.USER_RULE_FILE))
+            {
+                string local = File.ReadAllText(PACServer.USER_RULE_FILE, Encoding.UTF8);
+                using (var sr = new StringReader(local))
+                {
+                    foreach (var rule in sr.NonWhiteSpaceLines())
+                    {
+                        if (rule.BeginWithAny(IgnoredLineBegins))
+                            continue;
+                        lines.Add(rule);
+                    }
+                }
+            }
+            string abpContent;
+            if (File.Exists(PACServer.USER_ABP_FILE))
+            {
+                abpContent = File.ReadAllText(PACServer.USER_ABP_FILE, Encoding.UTF8);
+            }
+            else
+            {
+                abpContent = Utils.UnGzip(Resources.abp_js);
+            }
+            abpContent = abpContent.Replace("__RULES__", JsonConvert.SerializeObject(lines, Formatting.Indented));
+            if (File.Exists(PACServer.PAC_FILE))
+            {
+                string original = File.ReadAllText(PACServer.PAC_FILE, Encoding.UTF8);
+                if (original == abpContent)
+                {
+                    return;
+                }
+            }
+            File.WriteAllText(PACServer.PAC_FILE, abpContent, Encoding.UTF8);
+        }
+
+        private void StartReleasingMemory()
+        {
+            _ramThread = new Thread(new ThreadStart(ReleaseMemory));
+            _ramThread.IsBackground = true;
+            _ramThread.Start();
+        }
+
+        private void ReleaseMemory()
+        {
+            while (true)
+            {
+                Utils.ReleaseMemory(false);
+                Thread.Sleep(30 * 1000);
+            }
+        }
+
+        private void StartTrafficStatistics(int queueMaxSize)
+        {
+            traffic = new QueueLast<TrafficPerSecond>();
+            for (int i = 0; i < queueMaxSize; i++)
+            {
+                traffic.Enqueue(new TrafficPerSecond());
+            }
+            _trafficThread = new Thread(new ThreadStart(() => TrafficStatistics(queueMaxSize)));
+            _trafficThread.IsBackground = true;
+            _trafficThread.Start();
+        }
+
+        private void TrafficStatistics(int queueMaxSize)
+        {
+            while (true)
+            {
+                TrafficPerSecond previous = traffic.Last;
+                TrafficPerSecond current = new TrafficPerSecond();
+                current.inboundCounter = inboundCounter;
+                current.outboundCounter = outboundCounter;
+                current.inboundIncreasement = inboundCounter - previous.inboundCounter;
+                current.outboundIncreasement = outboundCounter - previous.outboundCounter;
+
+                traffic.Enqueue(current);
+                if (traffic.Count > queueMaxSize)
+                    traffic.Dequeue();
+
+                if (TrafficChanged != null)
+                {
+                    TrafficChanged(this, new EventArgs());
+                }
+
+                Thread.Sleep(1000);
+            }
+        }
+
+    }
+}