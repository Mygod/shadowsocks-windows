--- conflicted
+++ resolved
@@ -1,684 +1,680 @@
-﻿using System;
-using System.Collections.Concurrent;
-using System.Collections.Generic;
-using System.IO;
-using System.Net;
-using System.Net.Sockets;
-using System.Text;
-using System.Threading;
-using System.Web;
-using System.Windows.Forms;
-using Newtonsoft.Json;
-
-using Shadowsocks.Controller.Strategy;
-using Shadowsocks.Model;
-using Shadowsocks.Properties;
-using Shadowsocks.Util;
-using System.Linq;
-using Shadowsocks.Controller.Service;
-using Shadowsocks.Proxy;
-
-namespace Shadowsocks.Controller
-{
-    public class ShadowsocksController
-    {
-        // controller:
-        // handle user actions
-        // manipulates UI
-        // interacts with low level logic
-
-        private Thread _ramThread;
-        private Thread _trafficThread;
-
-        private Listener _listener;
-        private PACServer _pacServer;
-        private Configuration _config;
-        private StrategyManager _strategyManager;
-<<<<<<< HEAD
-        internal PolipoRunner polipoRunner;
-=======
-        private PrivoxyRunner privoxyRunner;
->>>>>>> 8ce4b3b8
-        private GFWListUpdater gfwListUpdater;
-        private readonly ConcurrentDictionary<Server, Sip003Plugin> _pluginsByServer;
-
-        public AvailabilityStatistics availabilityStatistics = AvailabilityStatistics.Instance;
-        public StatisticsStrategyConfiguration StatisticsConfiguration { get; private set; }
-
-        private long _inboundCounter = 0;
-        private long _outboundCounter = 0;
-        public long InboundCounter => Interlocked.Read(ref _inboundCounter);
-        public long OutboundCounter => Interlocked.Read(ref _outboundCounter);
-        public Queue<TrafficPerSecond> trafficPerSecondQueue;
-
-        private bool stopped = false;
-
-        public class PathEventArgs : EventArgs
-        {
-            public string Path;
-        }
-
-        public class TrafficPerSecond
-        {
-            public long inboundCounter;
-            public long outboundCounter;
-            public long inboundIncreasement;
-            public long outboundIncreasement;
-        }
-
-        public event EventHandler ConfigChanged;
-        public event EventHandler EnableStatusChanged;
-        public event EventHandler EnableGlobalChanged;
-        public event EventHandler ShareOverLANStatusChanged;
-        public event EventHandler VerboseLoggingStatusChanged;
-        public event EventHandler TrafficChanged;
-
-        // when user clicked Edit PAC, and PAC file has already created
-        public event EventHandler<PathEventArgs> PACFileReadyToOpen;
-        public event EventHandler<PathEventArgs> UserRuleFileReadyToOpen;
-
-        public event EventHandler<GFWListUpdater.ResultEventArgs> UpdatePACFromGFWListCompleted;
-
-        public event ErrorEventHandler UpdatePACFromGFWListError;
-
-        public event ErrorEventHandler Errored;
-
-        public ShadowsocksController()
-        {
-            _config = Configuration.Load();
-            StatisticsConfiguration = StatisticsStrategyConfiguration.Load();
-            _strategyManager = new StrategyManager(this);
-            _pluginsByServer = new ConcurrentDictionary<Server, Sip003Plugin>();
-            StartReleasingMemory();
-            StartTrafficStatistics(61);
-        }
-
-        public void Start()
-        {
-            Reload();
-        }
-
-        protected void ReportError(Exception e)
-        {
-            if (Errored != null)
-            {
-                Errored(this, new ErrorEventArgs(e));
-            }
-        }
-
-        public Server GetCurrentServer()
-        {
-            return _config.GetCurrentServer();
-        }
-
-        // always return copy
-        public Configuration GetConfigurationCopy()
-        {
-            return Configuration.Load();
-        }
-
-        // always return current instance
-        public Configuration GetCurrentConfiguration()
-        {
-            return _config;
-        }
-
-        public IList<IStrategy> GetStrategies()
-        {
-            return _strategyManager.GetStrategies();
-        }
-
-        public IStrategy GetCurrentStrategy()
-        {
-            foreach (var strategy in _strategyManager.GetStrategies())
-            {
-                if (strategy.ID == this._config.strategy)
-                {
-                    return strategy;
-                }
-            }
-            return null;
-        }
-
-        public Server GetAServer(IStrategyCallerType type, IPEndPoint localIPEndPoint, EndPoint destEndPoint)
-        {
-            IStrategy strategy = GetCurrentStrategy();
-            if (strategy != null)
-            {
-                return strategy.GetAServer(type, localIPEndPoint, destEndPoint);
-            }
-            if (_config.index < 0)
-            {
-                _config.index = 0;
-            }
-            return GetCurrentServer();
-        }
-
-        public EndPoint GetPluginLocalEndPointIfConfigured(Server server)
-        {
-            var plugin = _pluginsByServer.GetOrAdd(server, Sip003Plugin.CreateIfConfigured);
-            if (plugin == null)
-            {
-                return null;
-            }
-
-            try
-            {
-                if (plugin.StartIfNeeded())
-                {
-                    Logging.Info(
-                        $"Started SIP003 plugin for {server.Identifier()} on {plugin.LocalEndPoint} - PID: {plugin.ProcessId}");
-                }
-            }
-            catch (Exception ex)
-            {
-                Logging.Error("Failed to start SIP003 plugin: " + ex.Message);
-                throw;
-            }
-
-            return plugin.LocalEndPoint;
-        }
-
-        public void SaveServers(List<Server> servers, int localPort, bool portableMode)
-        {
-            _config.configs = servers;
-            _config.localPort = localPort;
-            _config.portableMode = portableMode;
-            Configuration.Save(_config);
-        }
-
-        public void SaveStrategyConfigurations(StatisticsStrategyConfiguration configuration)
-        {
-            StatisticsConfiguration = configuration;
-            StatisticsStrategyConfiguration.Save(configuration);
-        }
-
-        public bool AddServerBySSURL(string ssURL)
-        {
-            try
-            {
-                if (ssURL.IsNullOrEmpty() || ssURL.IsWhiteSpace()) return false;
-                var servers = Server.GetServers(ssURL);
-                if (servers == null || servers.Count == 0) return false;
-                foreach (var server in servers)
-                {
-                    _config.configs.Add(server);
-                }
-                _config.index = _config.configs.Count - 1;
-                SaveConfig(_config);
-                return true;
-            }
-            catch (Exception e)
-            {
-                Logging.LogUsefulException(e);
-                return false;
-            }
-        }
-
-        public void ToggleEnable(bool enabled)
-        {
-            _config.enabled = enabled;
-            SaveConfig(_config);
-            if (EnableStatusChanged != null)
-            {
-                EnableStatusChanged(this, new EventArgs());
-            }
-        }
-
-        public void ToggleGlobal(bool global)
-        {
-            _config.global = global;
-            SaveConfig(_config);
-            if (EnableGlobalChanged != null)
-            {
-                EnableGlobalChanged(this, new EventArgs());
-            }
-        }
-
-        public void ToggleShareOverLAN(bool enabled)
-        {
-            _config.shareOverLan = enabled;
-            SaveConfig(_config);
-            if (ShareOverLANStatusChanged != null)
-            {
-                ShareOverLANStatusChanged(this, new EventArgs());
-            }
-        }
-
-        public void SaveProxy(ProxyConfig proxyConfig)
-        {
-            _config.proxy = proxyConfig;
-            SaveConfig(_config);
-        }
-
-        public void ToggleVerboseLogging(bool enabled)
-        {
-            _config.isVerboseLogging = enabled;
-            SaveConfig(_config);
-            if (VerboseLoggingStatusChanged != null)
-            {
-                VerboseLoggingStatusChanged(this, new EventArgs());
-            }
-        }
-
-        public void SelectServerIndex(int index)
-        {
-            _config.index = index;
-            _config.strategy = null;
-            SaveConfig(_config);
-        }
-
-        public void SelectStrategy(string strategyID)
-        {
-            _config.index = -1;
-            _config.strategy = strategyID;
-            SaveConfig(_config);
-        }
-
-        public void Stop()
-        {
-            if (stopped)
-            {
-                return;
-            }
-            stopped = true;
-            if (_listener != null)
-            {
-                _listener.Stop();
-            }
-            StopPlugins();
-            if (privoxyRunner != null)
-            {
-                privoxyRunner.Stop();
-            }
-            if (_config.enabled)
-            {
-                SystemProxy.Update(_config, true, null);
-            }
-            Encryption.RNG.Close();
-        }
-
-        private void StopPlugins()
-        {
-            foreach (var serverAndPlugin in _pluginsByServer)
-            {
-                serverAndPlugin.Value?.Dispose();
-            }
-            _pluginsByServer.Clear();
-        }
-
-        public void TouchPACFile()
-        {
-            string pacFilename = _pacServer.TouchPACFile();
-            if (PACFileReadyToOpen != null)
-            {
-                PACFileReadyToOpen(this, new PathEventArgs() { Path = pacFilename });
-            }
-        }
-
-        public void TouchUserRuleFile()
-        {
-            string userRuleFilename = _pacServer.TouchUserRuleFile();
-            if (UserRuleFileReadyToOpen != null)
-            {
-                UserRuleFileReadyToOpen(this, new PathEventArgs() { Path = userRuleFilename });
-            }
-        }
-
-        public string GetServerURLForCurrentServer()
-        {
-            Server server = GetCurrentServer();
-            return GetServerURL(server);
-        }
-
-        public static string GetServerURL(Server server)
-        {
-            string tag = string.Empty;
-            string url = string.Empty;
-
-            if (string.IsNullOrWhiteSpace(server.plugin))
-            {
-                // For backwards compatiblity, if no plugin, use old url format
-                string parts = $"{server.method}:{server.password}@{server.server}:{server.server_port}";
-                string base64 = Convert.ToBase64String(Encoding.UTF8.GetBytes(parts));
-                url = base64;
-            }
-            else
-            {
-                // SIP002
-                string parts = $"{server.method}:{server.password}";
-                string base64 = Convert.ToBase64String(Encoding.UTF8.GetBytes(parts));
-                string websafeBase64 = base64.Replace('+', '-').Replace('/', '_').TrimEnd('=');
-
-                string pluginPart = server.plugin;
-                if (!string.IsNullOrWhiteSpace(server.plugin_opts))
-                {
-                    pluginPart += ";" + server.plugin_opts;
-                }
-
-                url = string.Format(
-                    "{0}@{1}:{2}/?plugin={3}",
-                    websafeBase64,
-                    server.FormatHostName(server.server),
-                    server.server_port,
-                    HttpUtility.UrlEncode(pluginPart, Encoding.UTF8));
-            }
-
-            if (!server.remarks.IsNullOrEmpty())
-            {
-                tag = $"#{HttpUtility.UrlEncode(server.remarks, Encoding.UTF8)}";
-            }
-            return $"ss://{url}{tag}";
-        }
-
-        public void UpdatePACFromGFWList()
-        {
-            if (gfwListUpdater != null)
-            {
-                gfwListUpdater.UpdatePACFromGFWList(_config);
-            }
-        }
-
-        public void UpdateStatisticsConfiguration(bool enabled)
-        {
-            if (availabilityStatistics == null) return;
-            availabilityStatistics.UpdateConfiguration(this);
-            _config.availabilityStatistics = enabled;
-            SaveConfig(_config);
-        }
-
-        public void SavePACUrl(string pacUrl)
-        {
-            _config.pacUrl = pacUrl;
-            SaveConfig(_config);
-            if (ConfigChanged != null)
-            {
-                ConfigChanged(this, new EventArgs());
-            }
-        }
-
-        public void UseOnlinePAC(bool useOnlinePac)
-        {
-            _config.useOnlinePac = useOnlinePac;
-            SaveConfig(_config);
-            if (ConfigChanged != null)
-            {
-                ConfigChanged(this, new EventArgs());
-            }
-        }
-
-        public void ToggleSecureLocalPac(bool enabled)
-        {
-            _config.secureLocalPac = enabled;
-            SaveConfig(_config);
-            if (ConfigChanged != null)
-            {
-                ConfigChanged(this, new EventArgs());
-            }
-        }
-
-        public void ToggleCheckingUpdate(bool enabled)
-        {
-            _config.autoCheckUpdate = enabled;
-            Configuration.Save(_config);
-            if (ConfigChanged != null)
-            {
-                ConfigChanged(this, new EventArgs());
-            }
-        }
-
-        public void ToggleCheckingPreRelease(bool enabled)
-        {
-            _config.checkPreRelease = enabled;
-            Configuration.Save(_config);
-            if (ConfigChanged != null)
-            {
-                ConfigChanged(this, new EventArgs());
-            }
-        }
-
-        public void SaveLogViewerConfig(LogViewerConfig newConfig)
-        {
-            _config.logViewer = newConfig;
-            newConfig.SaveSize();
-            Configuration.Save(_config);
-            if (ConfigChanged != null)
-            {
-                ConfigChanged(this, new EventArgs());
-            }
-        }
-
-        public void SaveHotkeyConfig(HotkeyConfig newConfig)
-        {
-            _config.hotkey = newConfig;
-            SaveConfig(_config);
-            if (ConfigChanged != null)
-            {
-                ConfigChanged(this, new EventArgs());
-            }
-        }
-
-        public void UpdateLatency(Server server, TimeSpan latency)
-        {
-            if (_config.availabilityStatistics)
-            {
-                availabilityStatistics.UpdateLatency(server, (int)latency.TotalMilliseconds);
-            }
-        }
-
-        public void UpdateInboundCounter(Server server, long n)
-        {
-            Interlocked.Add(ref _inboundCounter, n);
-            if (_config.availabilityStatistics)
-            {
-                availabilityStatistics.UpdateInboundCounter(server, n);
-            }
-        }
-
-        public void UpdateOutboundCounter(Server server, long n)
-        {
-            Interlocked.Add(ref _outboundCounter, n);
-            if (_config.availabilityStatistics)
-            {
-                availabilityStatistics.UpdateOutboundCounter(server, n);
-            }
-        }
-
-        protected void Reload()
-        {
-            Encryption.RNG.Reload();
-            // some logic in configuration updated the config when saving, we need to read it again
-            _config = Configuration.Load();
-            StatisticsConfiguration = StatisticsStrategyConfiguration.Load();
-
-            if (privoxyRunner == null)
-            {
-                privoxyRunner = new PrivoxyRunner();
-            }
-            if (_pacServer == null)
-            {
-                _pacServer = new PACServer();
-                _pacServer.PACFileChanged += pacServer_PACFileChanged;
-                _pacServer.UserRuleFileChanged += pacServer_UserRuleFileChanged;
-            }
-            _pacServer.UpdateConfiguration(_config);
-            if (gfwListUpdater == null)
-            {
-                gfwListUpdater = new GFWListUpdater();
-                gfwListUpdater.UpdateCompleted += pacServer_PACUpdateCompleted;
-                gfwListUpdater.Error += pacServer_PACUpdateError;
-            }
-
-            availabilityStatistics.UpdateConfiguration(this);
-
-            if (_listener != null)
-            {
-                _listener.Stop();
-            }
-
-            StopPlugins();
-
-            // don't put PrivoxyRunner.Start() before pacServer.Stop()
-            // or bind will fail when switching bind address from 0.0.0.0 to 127.0.0.1
-            // though UseShellExecute is set to true now
-            // http://stackoverflow.com/questions/10235093/socket-doesnt-close-after-application-exits-if-a-launched-process-is-open
-            privoxyRunner.Stop();
-            try
-            {
-                var strategy = GetCurrentStrategy();
-                if (strategy != null)
-                {
-                    strategy.ReloadServers();
-                }
-
-                StartPlugin();
-                privoxyRunner.Start(_config);
-
-                TCPRelay tcpRelay = new TCPRelay(this, _config);
-                UDPRelay udpRelay = new UDPRelay(this);
-                List<Listener.IService> services = new List<Listener.IService>();
-                services.Add(tcpRelay);
-                services.Add(udpRelay);
-                services.Add(_pacServer);
-                services.Add(new PortForwarder(privoxyRunner.RunningPort));
-                _listener = new Listener(services);
-                _listener.Start(_config);
-            }
-            catch (Exception e)
-            {
-                // translate Microsoft language into human language
-                // i.e. An attempt was made to access a socket in a way forbidden by its access permissions => Port already in use
-                if (e is SocketException)
-                {
-                    SocketException se = (SocketException)e;
-                    if (se.SocketErrorCode == SocketError.AccessDenied)
-                    {
-                        e = new Exception(I18N.GetString("Port already in use"), e);
-                    }
-                }
-                Logging.LogUsefulException(e);
-                ReportError(e);
-            }
-
-            if (ConfigChanged != null)
-            {
-                ConfigChanged(this, new EventArgs());
-            }
-
-            UpdateSystemProxy();
-            Utils.ReleaseMemory(true);
-        }
-
-        private void StartPlugin()
-        {
-            var server = _config.GetCurrentServer();
-            GetPluginLocalEndPointIfConfigured(server);
-        }
-
-        protected void SaveConfig(Configuration newConfig)
-        {
-            Configuration.Save(newConfig);
-            Reload();
-        }
-
-        private void UpdateSystemProxy()
-        {
-            SystemProxy.Update(_config, false, _pacServer);
-        }
-
-        private void pacServer_PACFileChanged(object sender, EventArgs e)
-        {
-            UpdateSystemProxy();
-        }
-
-        private void pacServer_PACUpdateCompleted(object sender, GFWListUpdater.ResultEventArgs e)
-        {
-            if (UpdatePACFromGFWListCompleted != null)
-                UpdatePACFromGFWListCompleted(this, e);
-        }
-
-        private void pacServer_PACUpdateError(object sender, ErrorEventArgs e)
-        {
-            if (UpdatePACFromGFWListError != null)
-                UpdatePACFromGFWListError(this, e);
-        }
-
-        private static readonly IEnumerable<char> IgnoredLineBegins = new[] { '!', '[' };
-        private void pacServer_UserRuleFileChanged(object sender, EventArgs e)
-        {
-            if (!File.Exists(Utils.GetTempPath("gfwlist.txt")))
-            {
-                UpdatePACFromGFWList();
-            }
-            else
-            {
-                GFWListUpdater.MergeAndWritePACFile(FileManager.NonExclusiveReadAllText(Utils.GetTempPath("gfwlist.txt")));
-            }
-        }
-
-        public void CopyPacUrl()
-        {
-            Clipboard.SetDataObject(_pacServer.PacUrl);
-        }
-
-        #region Memory Management
-
-        private void StartReleasingMemory()
-        {
-            _ramThread = new Thread(new ThreadStart(ReleaseMemory));
-            _ramThread.IsBackground = true;
-            _ramThread.Start();
-        }
-
-        private void ReleaseMemory()
-        {
-            while (true)
-            {
-                Utils.ReleaseMemory(false);
-                Thread.Sleep(30 * 1000);
-            }
-        }
-
-        #endregion
-
-        #region Traffic Statistics
-
-        private void StartTrafficStatistics(int queueMaxSize)
-        {
-            trafficPerSecondQueue = new Queue<TrafficPerSecond>();
-            for (int i = 0; i < queueMaxSize; i++)
-            {
-                trafficPerSecondQueue.Enqueue(new TrafficPerSecond());
-            }
-            _trafficThread = new Thread(new ThreadStart(() => TrafficStatistics(queueMaxSize)));
-            _trafficThread.IsBackground = true;
-            _trafficThread.Start();
-        }
-
-        private void TrafficStatistics(int queueMaxSize)
-        {
-            TrafficPerSecond previous, current;
-            while (true)
-            {
-                previous = trafficPerSecondQueue.Last();
-                current = new TrafficPerSecond();
-
-                current.inboundCounter = InboundCounter;
-                current.outboundCounter = OutboundCounter;
-                current.inboundIncreasement = current.inboundCounter - previous.inboundCounter;
-                current.outboundIncreasement = current.outboundCounter - previous.outboundCounter;
-
-                trafficPerSecondQueue.Enqueue(current);
-                if (trafficPerSecondQueue.Count > queueMaxSize)
-                    trafficPerSecondQueue.Dequeue();
-
-                TrafficChanged?.Invoke(this, new EventArgs());
-
-                Thread.Sleep(1000);
-            }
-        }
-
-        #endregion
-
-    }
-}
+﻿using System;
+using System.Collections.Concurrent;
+using System.Collections.Generic;
+using System.IO;
+using System.Net;
+using System.Net.Sockets;
+using System.Text;
+using System.Threading;
+using System.Web;
+using System.Windows.Forms;
+using Newtonsoft.Json;
+
+using Shadowsocks.Controller.Strategy;
+using Shadowsocks.Model;
+using Shadowsocks.Properties;
+using Shadowsocks.Util;
+using System.Linq;
+using Shadowsocks.Controller.Service;
+using Shadowsocks.Proxy;
+
+namespace Shadowsocks.Controller
+{
+    public class ShadowsocksController
+    {
+        // controller:
+        // handle user actions
+        // manipulates UI
+        // interacts with low level logic
+
+        private Thread _ramThread;
+        private Thread _trafficThread;
+
+        private Listener _listener;
+        private PACServer _pacServer;
+        private Configuration _config;
+        private StrategyManager _strategyManager;
+        internal PrivoxyRunner privoxyRunner;
+        private GFWListUpdater gfwListUpdater;
+        private readonly ConcurrentDictionary<Server, Sip003Plugin> _pluginsByServer;
+
+        public AvailabilityStatistics availabilityStatistics = AvailabilityStatistics.Instance;
+        public StatisticsStrategyConfiguration StatisticsConfiguration { get; private set; }
+
+        private long _inboundCounter = 0;
+        private long _outboundCounter = 0;
+        public long InboundCounter => Interlocked.Read(ref _inboundCounter);
+        public long OutboundCounter => Interlocked.Read(ref _outboundCounter);
+        public Queue<TrafficPerSecond> trafficPerSecondQueue;
+
+        private bool stopped = false;
+
+        public class PathEventArgs : EventArgs
+        {
+            public string Path;
+        }
+
+        public class TrafficPerSecond
+        {
+            public long inboundCounter;
+            public long outboundCounter;
+            public long inboundIncreasement;
+            public long outboundIncreasement;
+        }
+
+        public event EventHandler ConfigChanged;
+        public event EventHandler EnableStatusChanged;
+        public event EventHandler EnableGlobalChanged;
+        public event EventHandler ShareOverLANStatusChanged;
+        public event EventHandler VerboseLoggingStatusChanged;
+        public event EventHandler TrafficChanged;
+
+        // when user clicked Edit PAC, and PAC file has already created
+        public event EventHandler<PathEventArgs> PACFileReadyToOpen;
+        public event EventHandler<PathEventArgs> UserRuleFileReadyToOpen;
+
+        public event EventHandler<GFWListUpdater.ResultEventArgs> UpdatePACFromGFWListCompleted;
+
+        public event ErrorEventHandler UpdatePACFromGFWListError;
+
+        public event ErrorEventHandler Errored;
+
+        public ShadowsocksController()
+        {
+            _config = Configuration.Load();
+            StatisticsConfiguration = StatisticsStrategyConfiguration.Load();
+            _strategyManager = new StrategyManager(this);
+            _pluginsByServer = new ConcurrentDictionary<Server, Sip003Plugin>();
+            StartReleasingMemory();
+            StartTrafficStatistics(61);
+        }
+
+        public void Start()
+        {
+            Reload();
+        }
+
+        protected void ReportError(Exception e)
+        {
+            if (Errored != null)
+            {
+                Errored(this, new ErrorEventArgs(e));
+            }
+        }
+
+        public Server GetCurrentServer()
+        {
+            return _config.GetCurrentServer();
+        }
+
+        // always return copy
+        public Configuration GetConfigurationCopy()
+        {
+            return Configuration.Load();
+        }
+
+        // always return current instance
+        public Configuration GetCurrentConfiguration()
+        {
+            return _config;
+        }
+
+        public IList<IStrategy> GetStrategies()
+        {
+            return _strategyManager.GetStrategies();
+        }
+
+        public IStrategy GetCurrentStrategy()
+        {
+            foreach (var strategy in _strategyManager.GetStrategies())
+            {
+                if (strategy.ID == this._config.strategy)
+                {
+                    return strategy;
+                }
+            }
+            return null;
+        }
+
+        public Server GetAServer(IStrategyCallerType type, IPEndPoint localIPEndPoint, EndPoint destEndPoint)
+        {
+            IStrategy strategy = GetCurrentStrategy();
+            if (strategy != null)
+            {
+                return strategy.GetAServer(type, localIPEndPoint, destEndPoint);
+            }
+            if (_config.index < 0)
+            {
+                _config.index = 0;
+            }
+            return GetCurrentServer();
+        }
+
+        public EndPoint GetPluginLocalEndPointIfConfigured(Server server)
+        {
+            var plugin = _pluginsByServer.GetOrAdd(server, Sip003Plugin.CreateIfConfigured);
+            if (plugin == null)
+            {
+                return null;
+            }
+
+            try
+            {
+                if (plugin.StartIfNeeded())
+                {
+                    Logging.Info(
+                        $"Started SIP003 plugin for {server.Identifier()} on {plugin.LocalEndPoint} - PID: {plugin.ProcessId}");
+                }
+            }
+            catch (Exception ex)
+            {
+                Logging.Error("Failed to start SIP003 plugin: " + ex.Message);
+                throw;
+            }
+
+            return plugin.LocalEndPoint;
+        }
+
+        public void SaveServers(List<Server> servers, int localPort, bool portableMode)
+        {
+            _config.configs = servers;
+            _config.localPort = localPort;
+            _config.portableMode = portableMode;
+            Configuration.Save(_config);
+        }
+
+        public void SaveStrategyConfigurations(StatisticsStrategyConfiguration configuration)
+        {
+            StatisticsConfiguration = configuration;
+            StatisticsStrategyConfiguration.Save(configuration);
+        }
+
+        public bool AddServerBySSURL(string ssURL)
+        {
+            try
+            {
+                if (ssURL.IsNullOrEmpty() || ssURL.IsWhiteSpace()) return false;
+                var servers = Server.GetServers(ssURL);
+                if (servers == null || servers.Count == 0) return false;
+                foreach (var server in servers)
+                {
+                    _config.configs.Add(server);
+                }
+                _config.index = _config.configs.Count - 1;
+                SaveConfig(_config);
+                return true;
+            }
+            catch (Exception e)
+            {
+                Logging.LogUsefulException(e);
+                return false;
+            }
+        }
+
+        public void ToggleEnable(bool enabled)
+        {
+            _config.enabled = enabled;
+            SaveConfig(_config);
+            if (EnableStatusChanged != null)
+            {
+                EnableStatusChanged(this, new EventArgs());
+            }
+        }
+
+        public void ToggleGlobal(bool global)
+        {
+            _config.global = global;
+            SaveConfig(_config);
+            if (EnableGlobalChanged != null)
+            {
+                EnableGlobalChanged(this, new EventArgs());
+            }
+        }
+
+        public void ToggleShareOverLAN(bool enabled)
+        {
+            _config.shareOverLan = enabled;
+            SaveConfig(_config);
+            if (ShareOverLANStatusChanged != null)
+            {
+                ShareOverLANStatusChanged(this, new EventArgs());
+            }
+        }
+
+        public void SaveProxy(ProxyConfig proxyConfig)
+        {
+            _config.proxy = proxyConfig;
+            SaveConfig(_config);
+        }
+
+        public void ToggleVerboseLogging(bool enabled)
+        {
+            _config.isVerboseLogging = enabled;
+            SaveConfig(_config);
+            if (VerboseLoggingStatusChanged != null)
+            {
+                VerboseLoggingStatusChanged(this, new EventArgs());
+            }
+        }
+
+        public void SelectServerIndex(int index)
+        {
+            _config.index = index;
+            _config.strategy = null;
+            SaveConfig(_config);
+        }
+
+        public void SelectStrategy(string strategyID)
+        {
+            _config.index = -1;
+            _config.strategy = strategyID;
+            SaveConfig(_config);
+        }
+
+        public void Stop()
+        {
+            if (stopped)
+            {
+                return;
+            }
+            stopped = true;
+            if (_listener != null)
+            {
+                _listener.Stop();
+            }
+            StopPlugins();
+            if (privoxyRunner != null)
+            {
+                privoxyRunner.Stop();
+            }
+            if (_config.enabled)
+            {
+                SystemProxy.Update(_config, true, null);
+            }
+            Encryption.RNG.Close();
+        }
+
+        private void StopPlugins()
+        {
+            foreach (var serverAndPlugin in _pluginsByServer)
+            {
+                serverAndPlugin.Value?.Dispose();
+            }
+            _pluginsByServer.Clear();
+        }
+
+        public void TouchPACFile()
+        {
+            string pacFilename = _pacServer.TouchPACFile();
+            if (PACFileReadyToOpen != null)
+            {
+                PACFileReadyToOpen(this, new PathEventArgs() { Path = pacFilename });
+            }
+        }
+
+        public void TouchUserRuleFile()
+        {
+            string userRuleFilename = _pacServer.TouchUserRuleFile();
+            if (UserRuleFileReadyToOpen != null)
+            {
+                UserRuleFileReadyToOpen(this, new PathEventArgs() { Path = userRuleFilename });
+            }
+        }
+
+        public string GetServerURLForCurrentServer()
+        {
+            Server server = GetCurrentServer();
+            return GetServerURL(server);
+        }
+
+        public static string GetServerURL(Server server)
+        {
+            string tag = string.Empty;
+            string url = string.Empty;
+
+            if (string.IsNullOrWhiteSpace(server.plugin))
+            {
+                // For backwards compatiblity, if no plugin, use old url format
+                string parts = $"{server.method}:{server.password}@{server.server}:{server.server_port}";
+                string base64 = Convert.ToBase64String(Encoding.UTF8.GetBytes(parts));
+                url = base64;
+            }
+            else
+            {
+                // SIP002
+                string parts = $"{server.method}:{server.password}";
+                string base64 = Convert.ToBase64String(Encoding.UTF8.GetBytes(parts));
+                string websafeBase64 = base64.Replace('+', '-').Replace('/', '_').TrimEnd('=');
+
+                string pluginPart = server.plugin;
+                if (!string.IsNullOrWhiteSpace(server.plugin_opts))
+                {
+                    pluginPart += ";" + server.plugin_opts;
+                }
+
+                url = string.Format(
+                    "{0}@{1}:{2}/?plugin={3}",
+                    websafeBase64,
+                    server.FormatHostName(server.server),
+                    server.server_port,
+                    HttpUtility.UrlEncode(pluginPart, Encoding.UTF8));
+            }
+
+            if (!server.remarks.IsNullOrEmpty())
+            {
+                tag = $"#{HttpUtility.UrlEncode(server.remarks, Encoding.UTF8)}";
+            }
+            return $"ss://{url}{tag}";
+        }
+
+        public void UpdatePACFromGFWList()
+        {
+            if (gfwListUpdater != null)
+            {
+                gfwListUpdater.UpdatePACFromGFWList(_config);
+            }
+        }
+
+        public void UpdateStatisticsConfiguration(bool enabled)
+        {
+            if (availabilityStatistics == null) return;
+            availabilityStatistics.UpdateConfiguration(this);
+            _config.availabilityStatistics = enabled;
+            SaveConfig(_config);
+        }
+
+        public void SavePACUrl(string pacUrl)
+        {
+            _config.pacUrl = pacUrl;
+            SaveConfig(_config);
+            if (ConfigChanged != null)
+            {
+                ConfigChanged(this, new EventArgs());
+            }
+        }
+
+        public void UseOnlinePAC(bool useOnlinePac)
+        {
+            _config.useOnlinePac = useOnlinePac;
+            SaveConfig(_config);
+            if (ConfigChanged != null)
+            {
+                ConfigChanged(this, new EventArgs());
+            }
+        }
+
+        public void ToggleSecureLocalPac(bool enabled)
+        {
+            _config.secureLocalPac = enabled;
+            SaveConfig(_config);
+            if (ConfigChanged != null)
+            {
+                ConfigChanged(this, new EventArgs());
+            }
+        }
+
+        public void ToggleCheckingUpdate(bool enabled)
+        {
+            _config.autoCheckUpdate = enabled;
+            Configuration.Save(_config);
+            if (ConfigChanged != null)
+            {
+                ConfigChanged(this, new EventArgs());
+            }
+        }
+
+        public void ToggleCheckingPreRelease(bool enabled)
+        {
+            _config.checkPreRelease = enabled;
+            Configuration.Save(_config);
+            if (ConfigChanged != null)
+            {
+                ConfigChanged(this, new EventArgs());
+            }
+        }
+
+        public void SaveLogViewerConfig(LogViewerConfig newConfig)
+        {
+            _config.logViewer = newConfig;
+            newConfig.SaveSize();
+            Configuration.Save(_config);
+            if (ConfigChanged != null)
+            {
+                ConfigChanged(this, new EventArgs());
+            }
+        }
+
+        public void SaveHotkeyConfig(HotkeyConfig newConfig)
+        {
+            _config.hotkey = newConfig;
+            SaveConfig(_config);
+            if (ConfigChanged != null)
+            {
+                ConfigChanged(this, new EventArgs());
+            }
+        }
+
+        public void UpdateLatency(Server server, TimeSpan latency)
+        {
+            if (_config.availabilityStatistics)
+            {
+                availabilityStatistics.UpdateLatency(server, (int)latency.TotalMilliseconds);
+            }
+        }
+
+        public void UpdateInboundCounter(Server server, long n)
+        {
+            Interlocked.Add(ref _inboundCounter, n);
+            if (_config.availabilityStatistics)
+            {
+                availabilityStatistics.UpdateInboundCounter(server, n);
+            }
+        }
+
+        public void UpdateOutboundCounter(Server server, long n)
+        {
+            Interlocked.Add(ref _outboundCounter, n);
+            if (_config.availabilityStatistics)
+            {
+                availabilityStatistics.UpdateOutboundCounter(server, n);
+            }
+        }
+
+        protected void Reload()
+        {
+            Encryption.RNG.Reload();
+            // some logic in configuration updated the config when saving, we need to read it again
+            _config = Configuration.Load();
+            StatisticsConfiguration = StatisticsStrategyConfiguration.Load();
+
+            if (privoxyRunner == null)
+            {
+                privoxyRunner = new PrivoxyRunner();
+            }
+            if (_pacServer == null)
+            {
+                _pacServer = new PACServer();
+                _pacServer.PACFileChanged += pacServer_PACFileChanged;
+                _pacServer.UserRuleFileChanged += pacServer_UserRuleFileChanged;
+            }
+            _pacServer.UpdateConfiguration(_config);
+            if (gfwListUpdater == null)
+            {
+                gfwListUpdater = new GFWListUpdater();
+                gfwListUpdater.UpdateCompleted += pacServer_PACUpdateCompleted;
+                gfwListUpdater.Error += pacServer_PACUpdateError;
+            }
+
+            availabilityStatistics.UpdateConfiguration(this);
+
+            if (_listener != null)
+            {
+                _listener.Stop();
+            }
+
+            StopPlugins();
+
+            // don't put PrivoxyRunner.Start() before pacServer.Stop()
+            // or bind will fail when switching bind address from 0.0.0.0 to 127.0.0.1
+            // though UseShellExecute is set to true now
+            // http://stackoverflow.com/questions/10235093/socket-doesnt-close-after-application-exits-if-a-launched-process-is-open
+            privoxyRunner.Stop();
+            try
+            {
+                var strategy = GetCurrentStrategy();
+                if (strategy != null)
+                {
+                    strategy.ReloadServers();
+                }
+
+                StartPlugin();
+                privoxyRunner.Start(_config);
+
+                TCPRelay tcpRelay = new TCPRelay(this, _config);
+                UDPRelay udpRelay = new UDPRelay(this);
+                List<Listener.IService> services = new List<Listener.IService>();
+                services.Add(tcpRelay);
+                services.Add(udpRelay);
+                services.Add(_pacServer);
+                services.Add(new PortForwarder(privoxyRunner.RunningPort));
+                _listener = new Listener(services);
+                _listener.Start(_config);
+            }
+            catch (Exception e)
+            {
+                // translate Microsoft language into human language
+                // i.e. An attempt was made to access a socket in a way forbidden by its access permissions => Port already in use
+                if (e is SocketException)
+                {
+                    SocketException se = (SocketException)e;
+                    if (se.SocketErrorCode == SocketError.AccessDenied)
+                    {
+                        e = new Exception(I18N.GetString("Port already in use"), e);
+                    }
+                }
+                Logging.LogUsefulException(e);
+                ReportError(e);
+            }
+
+            if (ConfigChanged != null)
+            {
+                ConfigChanged(this, new EventArgs());
+            }
+
+            UpdateSystemProxy();
+            Utils.ReleaseMemory(true);
+        }
+
+        private void StartPlugin()
+        {
+            var server = _config.GetCurrentServer();
+            GetPluginLocalEndPointIfConfigured(server);
+        }
+
+        protected void SaveConfig(Configuration newConfig)
+        {
+            Configuration.Save(newConfig);
+            Reload();
+        }
+
+        private void UpdateSystemProxy()
+        {
+            SystemProxy.Update(_config, false, _pacServer);
+        }
+
+        private void pacServer_PACFileChanged(object sender, EventArgs e)
+        {
+            UpdateSystemProxy();
+        }
+
+        private void pacServer_PACUpdateCompleted(object sender, GFWListUpdater.ResultEventArgs e)
+        {
+            if (UpdatePACFromGFWListCompleted != null)
+                UpdatePACFromGFWListCompleted(this, e);
+        }
+
+        private void pacServer_PACUpdateError(object sender, ErrorEventArgs e)
+        {
+            if (UpdatePACFromGFWListError != null)
+                UpdatePACFromGFWListError(this, e);
+        }
+
+        private static readonly IEnumerable<char> IgnoredLineBegins = new[] { '!', '[' };
+        private void pacServer_UserRuleFileChanged(object sender, EventArgs e)
+        {
+            if (!File.Exists(Utils.GetTempPath("gfwlist.txt")))
+            {
+                UpdatePACFromGFWList();
+            }
+            else
+            {
+                GFWListUpdater.MergeAndWritePACFile(FileManager.NonExclusiveReadAllText(Utils.GetTempPath("gfwlist.txt")));
+            }
+        }
+
+        public void CopyPacUrl()
+        {
+            Clipboard.SetDataObject(_pacServer.PacUrl);
+        }
+
+        #region Memory Management
+
+        private void StartReleasingMemory()
+        {
+            _ramThread = new Thread(new ThreadStart(ReleaseMemory));
+            _ramThread.IsBackground = true;
+            _ramThread.Start();
+        }
+
+        private void ReleaseMemory()
+        {
+            while (true)
+            {
+                Utils.ReleaseMemory(false);
+                Thread.Sleep(30 * 1000);
+            }
+        }
+
+        #endregion
+
+        #region Traffic Statistics
+
+        private void StartTrafficStatistics(int queueMaxSize)
+        {
+            trafficPerSecondQueue = new Queue<TrafficPerSecond>();
+            for (int i = 0; i < queueMaxSize; i++)
+            {
+                trafficPerSecondQueue.Enqueue(new TrafficPerSecond());
+            }
+            _trafficThread = new Thread(new ThreadStart(() => TrafficStatistics(queueMaxSize)));
+            _trafficThread.IsBackground = true;
+            _trafficThread.Start();
+        }
+
+        private void TrafficStatistics(int queueMaxSize)
+        {
+            TrafficPerSecond previous, current;
+            while (true)
+            {
+                previous = trafficPerSecondQueue.Last();
+                current = new TrafficPerSecond();
+
+                current.inboundCounter = InboundCounter;
+                current.outboundCounter = OutboundCounter;
+                current.inboundIncreasement = current.inboundCounter - previous.inboundCounter;
+                current.outboundIncreasement = current.outboundCounter - previous.outboundCounter;
+
+                trafficPerSecondQueue.Enqueue(current);
+                if (trafficPerSecondQueue.Count > queueMaxSize)
+                    trafficPerSecondQueue.Dequeue();
+
+                TrafficChanged?.Invoke(this, new EventArgs());
+
+                Thread.Sleep(1000);
+            }
+        }
+
+        #endregion
+
+    }
+}