--- conflicted
+++ resolved
@@ -9,14 +9,9 @@
 using System.Threading.Tasks;
 using System.Windows.Forms;
 using Shadowsocks.Model;
-<<<<<<< HEAD
 using SimpleJson = SimpleJson.SimpleJson;
 using Shadowsocks.Util;
 using Timer = System.Threading.Timer;
-=======
-using System.Reflection;
-using Shadowsocks.Util;
->>>>>>> 879163dc
 
 namespace Shadowsocks.Controller
 {
@@ -117,7 +112,6 @@
                     var reply = await ping.SendTaskAsync(server.server, Timeout);
                     ret.Add(new List<KeyValuePair<string, string>>
                     {
-<<<<<<< HEAD
                         new KeyValuePair<string, string>("Timestamp", timestamp),
                         new KeyValuePair<string, string>("Server", server.FriendlyName()),
                         new KeyValuePair<string, string>("Status", reply?.Status.ToString()),
@@ -127,6 +121,7 @@
                 }
                 catch (Exception e)
                 {
+                    Console.WriteLine($"An exception occured when eveluating {server.FriendlyName()}");
                     Logging.LogUsefulException(e);
                 }
             }
@@ -143,22 +138,6 @@
                 {
                     await geolocationAndIsp;
                     Append(dataList, geolocationAndIsp.Result);
-=======
-                        PingReply reply = ping.Send(server.server, Timeout);
-                        state.data = new List<KeyValuePair<string, string>>();
-                        state.data.Add(new KeyValuePair<string, string>("Timestamp", timestamp));
-                        state.data.Add(new KeyValuePair<string, string>("Server", server.FriendlyName()));
-                        state.data.Add(new KeyValuePair<string, string>("Status", reply.Status.ToString()));
-                        state.data.Add(new KeyValuePair<string, string>("RoundtripTime", reply.RoundtripTime.ToString()));
-                        //state.data.Add(new KeyValuePair<string, string>("data", reply.Buffer.ToString())); // The data of reply
-                        Append(state.data);
-                    }
-                    catch (Exception e)
-                    {
-                        Console.WriteLine($"An exception occured when eveluating {server.FriendlyName()}");
-                        Logging.LogUsefulException(e);
-                    }
->>>>>>> 879163dc
                 }
             }
         }
