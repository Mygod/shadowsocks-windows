﻿using System;
using System.Collections;
using System.Collections.Generic;
using System.Globalization;
using System.IO;
using System.Linq;
using System.Net;
using System.Net.Http;
using System.Net.NetworkInformation;
using System.Net.Sockets;
using System.Threading;
using System.Threading.Tasks;

using Newtonsoft.Json;
using Newtonsoft.Json.Linq;

using Shadowsocks.Model;
using Shadowsocks.Util;

namespace Shadowsocks.Controller
{
    using DataUnit = KeyValuePair<string, string>;
    using DataList = List<KeyValuePair<string, string>>;

    using Statistics = Dictionary<string, List<AvailabilityStatistics.RawStatisticsData>>;

    //TODO: change to singleton
    public class AvailabilityStatistics
    {
        public const string DateTimePattern = "yyyy-MM-dd HH:mm:ss";
        private const string StatisticsFilesName = "shadowsocks.availability.csv";
        private const string Delimiter = ",";
        private const int Timeout = 500;
        private readonly TimeSpan DelayBeforeStart = TimeSpan.FromSeconds(1);
        public Statistics RawStatistics { get; private set; }
        public Statistics FilteredStatistics { get; private set; }
        public static readonly DateTime UnknownDateTime = new DateTime(1970, 1, 1);
        private int Repeat => _config.RepeatTimesNum;
        private readonly TimeSpan RetryInterval = TimeSpan.FromMinutes(2); //retry 2 minutes after failed
        private TimeSpan Interval => TimeSpan.FromMinutes(_config.DataCollectionMinutes);
        private Timer _timer;
        private Timer _speedMonior;
        private State _state;
        private List<Server> _servers;
        private StatisticsStrategyConfiguration _config;

        private const string Empty = "";

        public static string AvailabilityStatisticsFile;
        //speed in KiB/s
        private int _inboundSpeed = 0;
        private int _outboundSpeed = 0;
        private int? _latency = 0;
        private Server _currentServer;
        private Configuration _globalConfig;
        private readonly ShadowsocksController _controller;
        private long _lastInboundCounter = 0;
        private long _lastOutboundCounter = 0;
        private readonly TimeSpan MonitorInterval = TimeSpan.FromSeconds(1);

        //static constructor to initialize every public static fields before refereced
        static AvailabilityStatistics()
        {
            AvailabilityStatisticsFile = Utils.GetTempPath(StatisticsFilesName);
        }

        public AvailabilityStatistics(ShadowsocksController controller)
        {
            _controller = controller;
            _globalConfig = controller.GetCurrentConfiguration();
            UpdateConfiguration(_globalConfig, controller.StatisticsConfiguration);
        }

        public bool Set(StatisticsStrategyConfiguration config)
        {
            _config = config;
            try
            {
                if (config.StatisticsEnabled)
                {
                    if (_timer?.Change(DelayBeforeStart, Interval) == null)
                    {
                        _state = new State();
                        _timer = new Timer(Run, _state, DelayBeforeStart, Interval);
                    }
                }
                else
                {
                    _timer?.Dispose();
                    _speedMonior?.Dispose();
                }
                return true;
            }
            catch (Exception e)
            {
                Logging.LogUsefulException(e);
                return false;
            }
        }

        private void UpdateSpeed(object state)
        {
            var bytes = _controller.inboundCounter - _lastInboundCounter;
            _lastInboundCounter = _controller.inboundCounter;
            var inboundSpeed = GetSpeedInKiBPerSecond(bytes ,MonitorInterval.TotalSeconds);

            bytes = _controller.outboundCounter - _lastOutboundCounter;
            _lastOutboundCounter = _controller.outboundCounter;
            var outboundSpeed = GetSpeedInKiBPerSecond(bytes, MonitorInterval.TotalSeconds);

            if (inboundSpeed > _inboundSpeed)
            {
                _inboundSpeed = inboundSpeed;
            }
            if (outboundSpeed > _outboundSpeed)
            {
                _outboundSpeed = outboundSpeed;
            }
            Logging.Debug($"{_currentServer.FriendlyName()}: current/max inbound {inboundSpeed}/{_inboundSpeed} KiB/s, current/max outbound {outboundSpeed}/{_outboundSpeed} KiB/s");
        }

        private async Task<List<DataList>> ICMPTest(Server server)
        {
            Logging.Debug("Ping " + server.FriendlyName());
            if (server.server == "") return null;
            var ret = new List<DataList>();
            try {
                var IP = Dns.GetHostAddresses(server.server).First(ip => (ip.AddressFamily == AddressFamily.InterNetwork || ip.AddressFamily == AddressFamily.InterNetworkV6));
                var ping = new Ping();

                foreach (var timestamp in Enumerable.Range(0, Repeat).Select(_ => DateTime.Now.ToString(DateTimePattern)))
                {
                    //ICMP echo. we can also set options and special bytes
                    try
                    {
                        var reply = await ping.SendTaskAsync(IP, Timeout);
                        ret.Add(new List<KeyValuePair<string, string>>
                    {
                        new KeyValuePair<string, string>("Timestamp", timestamp),
                        new KeyValuePair<string, string>("Server", server.FriendlyName()),
                        new KeyValuePair<string, string>("Status", reply?.Status.ToString()),
                        new KeyValuePair<string, string>("RoundtripTime", reply?.RoundtripTime.ToString()),
                        new KeyValuePair<string, string>("Latency", GetRecentLatency(server)),
                        new KeyValuePair<string, string>("InboundSpeed", GetRecentInboundSpeed(server)),
                        new KeyValuePair<string, string>("OutboundSpeed", GetRecentOutboundSpeed(server))
                        //new KeyValuePair<string, string>("data", reply.Buffer.ToString()); // The data of reply
                    });
                        Thread.Sleep(Timeout + new Random().Next() % Timeout);
                        //Do ICMPTest in a random frequency
                    }
                    catch (Exception e)
                    {
                        Logging.Error($"An exception occured while eveluating {server.FriendlyName()}");
                        Logging.LogUsefulException(e);
                    }
                }
            }catch(Exception e)
            {
                Logging.Error($"An exception occured while eveluating {server.FriendlyName()}");
                Logging.LogUsefulException(e);
            }
            return ret;
        }


        private string GetRecentOutboundSpeed(Server server)
        {
            if (server != _currentServer) return Empty;
            return _outboundSpeed.ToString();
        }

        private string GetRecentInboundSpeed(Server server)
        {
            if (server != _currentServer) return Empty;
            return _inboundSpeed.ToString();
        }

        private string GetRecentLatency(Server server)
        {
            if (server != _currentServer) return Empty;
            return _latency == null ? Empty : _latency.ToString();
        }

        private void ResetSpeed()
        {
            _currentServer = _globalConfig.GetCurrentServer();
            _latency = null;
            _inboundSpeed = 0;
            _outboundSpeed = 0;
        }

        private void Run(object obj)
        {
            if (_speedMonior?.Change(DelayBeforeStart, MonitorInterval) == null)
            {
                _speedMonior = new Timer(UpdateSpeed, null, DelayBeforeStart, MonitorInterval);
            }
            LoadRawStatistics();
            FilterRawStatistics();
            evaluate();
            ResetSpeed();
        }

        private async void evaluate()
        {
            foreach (var dataLists in await TaskEx.WhenAll(_servers.Select(ICMPTest)))
            {
                if (dataLists == null) continue;
                foreach (var dataList in dataLists.Where(dataList => dataList != null))
                {
                    Append(dataList, Enumerable.Empty<DataUnit>());
                }
            }
        }

        private static void Append(DataList dataList, IEnumerable<DataUnit> extra)
        {
            var data = dataList.Concat(extra);
            var dataLine = string.Join(Delimiter, data.Select(kv => kv.Value).ToArray());
            string[] lines;
            if (!File.Exists(AvailabilityStatisticsFile))
            {
                var headerLine = string.Join(Delimiter, data.Select(kv => kv.Key).ToArray());
                lines = new[] { headerLine, dataLine };
            }
            else
            {
                lines = new[] { dataLine };
            }
            try
            {
                File.AppendAllLines(AvailabilityStatisticsFile, lines);
            }
            catch (IOException e)
            {
                Logging.LogUsefulException(e);
            }
        }

        internal void UpdateConfiguration(Configuration config, StatisticsStrategyConfiguration statisticsConfig)
        {
            Set(statisticsConfig);
            _servers = config.configs;
            ResetSpeed();
        }

        private async void FilterRawStatistics()
        {
            if (RawStatistics == null) return;
            if (FilteredStatistics == null)
            {
                FilteredStatistics = new Statistics();
            }
            foreach (IEnumerable<RawStatisticsData> rawData in RawStatistics.Values)
            {
                var filteredData = rawData;
                if (_config.ByHourOfDay)
                {
                    var currentHour = DateTime.Now.Hour;
                    filteredData = filteredData.Where(data =>
                        data.Timestamp != UnknownDateTime && data.Timestamp.Hour.Equals(currentHour)
                    );
                    if (filteredData.LongCount() == 0) return;
                }
                var dataList = filteredData as List<RawStatisticsData> ?? filteredData.ToList();
                var serverName = dataList[0].ServerName;
                FilteredStatistics[serverName] = dataList;
            }
        }

        private void LoadRawStatistics()
        {
            try
            {
                var path = AvailabilityStatisticsFile;
                Logging.Debug($"loading statistics from {path}");
                if (!File.Exists(path))
                {
<<<<<<< HEAD
                    Console.WriteLine($"statistics file does not exist, try to reload {RetryInterval.TotalMinutes} minutes later");
                    _timer.Change(RetryInterval, Interval);
                    return;
=======
                    try {
                        using (FileStream fs = File.Create(path))
                        {
                            //do nothing
                        }
                    }catch(Exception e)
                    {
                        Logging.LogUsefulException(e);
                    }
                    if (!File.Exists(path)) { 
                        Console.WriteLine($"statistics file does not exist, try to reload {RetryInterval / 60 / 1000} minutes later");
                        _timer.Change(RetryInterval, Interval);
                        return;
                    }
>>>>>>> 6ce4e081
                }
                RawStatistics = (from l in File.ReadAllLines(path).Skip(1)
                                 let strings = l.Split(new[] { "," }, StringSplitOptions.RemoveEmptyEntries)
                                 let rawData = new RawStatisticsData
                                 {
                                     Timestamp = ParseExactOrUnknown(strings[0]),
                                     ServerName = strings[1],
                                     ICMPStatus = strings[2],
                                     RoundtripTime = int.Parse(strings[3])
                                 }
                                 group rawData by rawData.ServerName into server
                                 select new
                                 {
                                     ServerName = server.Key,
                                     data = server.ToList()
                                 }).ToDictionary(server => server.ServerName, server => server.data);
            }
            catch (Exception e)
            {
                Logging.LogUsefulException(e);
            }
        }

        private DateTime ParseExactOrUnknown(string str)
        {
            DateTime dateTime;
            return !DateTime.TryParseExact(str, DateTimePattern, null, DateTimeStyles.None, out dateTime) ? UnknownDateTime : dateTime;
        }

        public class State
        {
            public DataList dataList = new DataList();
            public const string Unknown = "Unknown";
        }

        //TODO: redesign model
        public class RawStatisticsData
        {
            public DateTime Timestamp;
            public string ServerName;
            public string ICMPStatus;
            public int RoundtripTime;
        }

        public class StatisticsData
        {
            public float PackageLoss;
            public int AverageResponse;
            public int MinResponse;
            public int MaxResponse;
        }

        public void UpdateLatency(int latency)
        {
            _latency = latency;
        }

        private static int GetSpeedInKiBPerSecond(long bytes, double seconds)
        {
            var result = (int) (bytes / seconds) / 1024;
            return result;
        }
    }
}<|MERGE_RESOLUTION|>--- conflicted
+++ resolved
@@ -276,11 +276,6 @@
                 Logging.Debug($"loading statistics from {path}");
                 if (!File.Exists(path))
                 {
-<<<<<<< HEAD
-                    Console.WriteLine($"statistics file does not exist, try to reload {RetryInterval.TotalMinutes} minutes later");
-                    _timer.Change(RetryInterval, Interval);
-                    return;
-=======
                     try {
                         using (FileStream fs = File.Create(path))
                         {
@@ -295,7 +290,6 @@
                         _timer.Change(RetryInterval, Interval);
                         return;
                     }
->>>>>>> 6ce4e081
                 }
                 RawStatistics = (from l in File.ReadAllLines(path).Skip(1)
                                  let strings = l.Split(new[] { "," }, StringSplitOptions.RemoveEmptyEntries)
