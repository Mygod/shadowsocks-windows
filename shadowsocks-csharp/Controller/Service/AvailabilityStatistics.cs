--- conflicted
+++ resolved
@@ -126,8 +126,7 @@
             var IP = Dns.GetHostAddresses(server.server).First(ip => (ip.AddressFamily == AddressFamily.InterNetwork || ip.AddressFamily == AddressFamily.InterNetworkV6));
             var ping = new Ping();
             var ret = new List<DataList>();
-            foreach (
-                var timestamp in Enumerable.Range(0, Repeat).Select(_ => DateTime.Now.ToString(DateTimePattern)))
+            foreach (var timestamp in Enumerable.Range(0, Repeat).Select(_ => DateTime.Now.ToString(DateTimePattern)))
             {
                 //ICMP echo. we can also set options and special bytes
                 try
@@ -135,7 +134,6 @@
                     var reply = await ping.SendTaskAsync(IP, Timeout);
                     ret.Add(new List<KeyValuePair<string, string>>
                     {
-<<<<<<< HEAD
                         new KeyValuePair<string, string>("Timestamp", timestamp),
                         new KeyValuePair<string, string>("Server", server.FriendlyName()),
                         new KeyValuePair<string, string>("Status", reply?.Status.ToString()),
@@ -147,13 +145,8 @@
                 }
                 catch (Exception e)
                 {
-                    Console.WriteLine($"An exception occured when eveluating {server.FriendlyName()}");
+                    Logging.Error($"An exception occured while eveluating {server.FriendlyName()}");
                     Logging.LogUsefulException(e);
-=======
-                        Logging.Info($"An exception occured while eveluating {server.FriendlyName()}");
-                        Logging.LogUsefulException(e);
-                    }
->>>>>>> 0a733c61
                 }
             }
             return ret;
