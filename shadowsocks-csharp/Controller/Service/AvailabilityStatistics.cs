--- conflicted
+++ resolved
@@ -246,37 +246,9 @@
 
             foreach (var serverAndRecords in RawStatistics)
             {
-<<<<<<< HEAD
                 var server = serverAndRecords.Key;
                 var filteredRecords = serverAndRecords.Value.FindAll(IsValidRecord);
                 FilteredStatistics[server] = filteredRecords;
-=======
-                var filteredData = rawData;
-                if (_config.ByIsp)
-                {
-                    var current = await GetGeolocationAndIsp();
-                    filteredData =
-                        filteredData.Where(
-                            data =>
-                                data.Geolocation == current[0].Value ||
-                                data.Geolocation == State.Unknown);
-                    filteredData =
-                        filteredData.Where(
-                            data => data.ISP == current[1].Value || data.ISP == State.Unknown);
-                    if (filteredData.LongCount() == 0) return;
-                }
-                if (_config.ByHourOfDay)
-                {
-                    var currentHour = DateTime.Now.Hour;
-                    filteredData = filteredData.Where(data =>
-                        data.Timestamp != UnknownDateTime && data.Timestamp.Hour == currentHour
-                    );
-                    if (filteredData.LongCount() == 0) return;
-                }
-                var dataList = filteredData as List<RawStatisticsData> ?? filteredData.ToList();
-                var serverName = dataList[0].ServerName;
-                FilteredStatistics[serverName] = dataList;
->>>>>>> ea43e2a7
             }
         }
 
