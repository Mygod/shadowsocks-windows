﻿using Shadowsocks.Model;
using Shadowsocks.Properties;
using Shadowsocks.Util;
using System;
using System.Collections;
using System.Collections.Generic;
using System.Diagnostics;
using System.IO;
using System.IO.Compression;
using System.Net;
using System.Net.Sockets;
using System.Text;

namespace Shadowsocks.Controller
{
    class PACServer : Listener.Service
    {
        public static string PAC_FILE = "pac.txt";

        public static string USER_RULE_FILE = "user-rule.txt";

<<<<<<< HEAD
        public static string USER_ABP_FILE = "abp.txt";

        FileSystemWatcher watcher;
=======
        FileSystemWatcher PACFileWatcher;
        FileSystemWatcher UserRuleFileWatcher;
>>>>>>> 0a733c61
        private Configuration _config;

        public event EventHandler PACFileChanged;
        public event EventHandler UserRuleFileChanged;

        public PACServer()
        {
            this.WatchPacFile();
            this.WatchUserRuleFile();
        }

        public void UpdateConfiguration(Configuration config)
        {
            this._config = config;
        }

        public bool Handle(byte[] firstPacket, int length, Socket socket, object state)
        {
            if (socket.ProtocolType != ProtocolType.Tcp)
            {
                return false;
            }
            try
            {
                string request = Encoding.UTF8.GetString(firstPacket, 0, length);
                string[] lines = request.Split('\r', '\n');
                bool hostMatch = false, pathMatch = false, useSocks = false;
                foreach (string line in lines)
                {
                    string[] kv = line.Split(new char[]{':'}, 2);
                    if (kv.Length == 2)
                    {
                        if (kv[0] == "Host")
                        {
                            if (kv[1].Trim() == ((IPEndPoint)socket.LocalEndPoint).ToString())
                            {
                                hostMatch = true;
                            }
                        }
                        else if (kv[0] == "User-Agent")
                        {
                            // we need to drop connections when changing servers
                            /* if (kv[1].IndexOf("Chrome") >= 0)
                            {
                                useSocks = true;
                            } */
                        }
                    }
                    else if (kv.Length == 1)
                    {
                        if (line.IndexOf("pac") >= 0)
                        {
                            pathMatch = true;
                        }
                    }
                }
                if (hostMatch && pathMatch)
                {
                    SendResponse(firstPacket, length, socket, useSocks);
                    return true;
                }
                return false;
            }
            catch (ArgumentException)
            {
                return false;
            }
        }

        public string TouchPACFile()
        {
            if (File.Exists(PAC_FILE))
            {
                return PAC_FILE;
            }
            else
            {
                FileManager.UncompressFile(PAC_FILE, Resources.proxy_pac_txt);
                return PAC_FILE;
            }
        }

        internal string TouchUserRuleFile()
        {
            if (File.Exists(USER_RULE_FILE))
            {
                return USER_RULE_FILE;
            }
            else
            {
                File.WriteAllText(USER_RULE_FILE, Resources.user_rule);
                return USER_RULE_FILE;
            }
        }

        private string GetPACContent()
        {
            if (File.Exists(PAC_FILE))
            {
                return File.ReadAllText(PAC_FILE, Encoding.UTF8);
            }
            else
            {
                return Utils.UnGzip(Resources.proxy_pac_txt);
            }
        }

        public void SendResponse(byte[] firstPacket, int length, Socket socket, bool useSocks)
        {
            try
            {
                string pac = GetPACContent();

                IPEndPoint localEndPoint = (IPEndPoint)socket.LocalEndPoint;

                string proxy = GetPACAddress(firstPacket, length, localEndPoint, useSocks);

                pac = pac.Replace("__PROXY__", proxy);

                string text = String.Format(@"HTTP/1.1 200 OK
Server: Shadowsocks
Content-Type: application/x-ns-proxy-autoconfig
Content-Length: {0}
Connection: Close

", System.Text.Encoding.UTF8.GetBytes(pac).Length) + pac;
                byte[] response = System.Text.Encoding.UTF8.GetBytes(text);
                socket.BeginSend(response, 0, response.Length, 0, new AsyncCallback(SendCallback), socket);
                Util.Utils.ReleaseMemory(true);
            }
            catch (Exception e)
            {
                Logging.LogUsefulException(e);
                socket.Close();
            }
        }

        private void SendCallback(IAsyncResult ar)
        {
            Socket conn = (Socket)ar.AsyncState;
            try
            {
                conn.Shutdown(SocketShutdown.Send);
            }
            catch
            { }
        }

        private void WatchPacFile()
        {
            if (PACFileWatcher != null)
            {
                PACFileWatcher.Dispose();
            }
            PACFileWatcher = new FileSystemWatcher(Directory.GetCurrentDirectory());
            PACFileWatcher.NotifyFilter = NotifyFilters.LastWrite | NotifyFilters.FileName | NotifyFilters.DirectoryName;
            PACFileWatcher.Filter = PAC_FILE;
            PACFileWatcher.Changed += PACFileWatcher_Changed;
            PACFileWatcher.Created += PACFileWatcher_Changed;
            PACFileWatcher.Deleted += PACFileWatcher_Changed;
            PACFileWatcher.Renamed += PACFileWatcher_Changed;
            PACFileWatcher.EnableRaisingEvents = true;
        }

        private void WatchUserRuleFile()
        {
            if (UserRuleFileWatcher != null)
            {
                UserRuleFileWatcher.Dispose();
            }
            UserRuleFileWatcher = new FileSystemWatcher(Directory.GetCurrentDirectory());
            UserRuleFileWatcher.NotifyFilter = NotifyFilters.LastWrite | NotifyFilters.FileName | NotifyFilters.DirectoryName;
            UserRuleFileWatcher.Filter = USER_RULE_FILE;
            UserRuleFileWatcher.Changed += UserRuleFileWatcher_Changed;
            UserRuleFileWatcher.Created += UserRuleFileWatcher_Changed;
            UserRuleFileWatcher.Deleted += UserRuleFileWatcher_Changed;
            UserRuleFileWatcher.Renamed += UserRuleFileWatcher_Changed;
            UserRuleFileWatcher.EnableRaisingEvents = true;
        }

        #region FileSystemWatcher.OnChanged()

        // FileSystemWatcher Changed event is raised twice
        // http://stackoverflow.com/questions/1764809/filesystemwatcher-changed-event-is-raised-twice
        private static Hashtable fileChangedTime = new Hashtable();

        private void PACFileWatcher_Changed(object sender, FileSystemEventArgs e)
        {
            string path = e.FullPath.ToString();
            string currentLastWriteTime = File.GetLastWriteTime(e.FullPath).ToString();

            // if there is no path info stored yet or stored path has different time of write then the one now is inspected
            if (!fileChangedTime.ContainsKey(path) || fileChangedTime[path].ToString() != currentLastWriteTime)
            {
                if (PACFileChanged != null)
                {
                    Logging.Info($"Detected: PAC file '{e.Name}' was {e.ChangeType.ToString().ToLower()}.");
                    PACFileChanged(this, new EventArgs());
                }

                //lastly we update the last write time in the hashtable
                fileChangedTime[path] = currentLastWriteTime;
            }
        }

        private void UserRuleFileWatcher_Changed(object sender, FileSystemEventArgs e)
        {
            string path = e.FullPath.ToString();
            string currentLastWriteTime = File.GetLastWriteTime(e.FullPath).ToString();

            // if there is no path info stored yet or stored path has different time of write then the one now is inspected
            if (!fileChangedTime.ContainsKey(path) || fileChangedTime[path].ToString() != currentLastWriteTime)
            {
                if (UserRuleFileChanged != null)
                {
                    Logging.Info($"Detected: User Rule file '{e.Name}' was {e.ChangeType.ToString().ToLower()}.");
                    UserRuleFileChanged(this, new EventArgs());
                }
                //lastly we update the last write time in the hashtable
                fileChangedTime[path] = currentLastWriteTime;
            }
        }

        #endregion

        private string GetPACAddress(byte[] requestBuf, int length, IPEndPoint localEndPoint, bool useSocks)
        {
            //try
            //{
            //    string requestString = Encoding.UTF8.GetString(requestBuf);
            //    if (requestString.IndexOf("AppleWebKit") >= 0)
            //    {
            //        string address = "" + localEndPoint.Address + ":" + config.GetCurrentServer().local_port;
            //        proxy = "SOCKS5 " + address + "; SOCKS " + address + ";";
            //    }
            //}
            //catch (Exception e)
            //{
            //    Logging.LogUsefulException(e);
            //}
            return (useSocks ? "SOCKS5 " : "PROXY ") + localEndPoint.Address + ":" + this._config.localPort + ";";
        }
    }
}
<|MERGE_RESOLUTION|>--- conflicted
+++ resolved
@@ -1,273 +1,267 @@
-﻿using Shadowsocks.Model;
-using Shadowsocks.Properties;
-using Shadowsocks.Util;
-using System;
-using System.Collections;
-using System.Collections.Generic;
-using System.Diagnostics;
-using System.IO;
-using System.IO.Compression;
-using System.Net;
-using System.Net.Sockets;
-using System.Text;
-
-namespace Shadowsocks.Controller
-{
-    class PACServer : Listener.Service
-    {
-        public static string PAC_FILE = "pac.txt";
-
-        public static string USER_RULE_FILE = "user-rule.txt";
-
-<<<<<<< HEAD
-        public static string USER_ABP_FILE = "abp.txt";
-
-        FileSystemWatcher watcher;
-=======
-        FileSystemWatcher PACFileWatcher;
-        FileSystemWatcher UserRuleFileWatcher;
->>>>>>> 0a733c61
-        private Configuration _config;
-
-        public event EventHandler PACFileChanged;
-        public event EventHandler UserRuleFileChanged;
-
-        public PACServer()
-        {
-            this.WatchPacFile();
-            this.WatchUserRuleFile();
-        }
-
-        public void UpdateConfiguration(Configuration config)
-        {
-            this._config = config;
-        }
-
-        public bool Handle(byte[] firstPacket, int length, Socket socket, object state)
-        {
-            if (socket.ProtocolType != ProtocolType.Tcp)
-            {
-                return false;
-            }
-            try
-            {
-                string request = Encoding.UTF8.GetString(firstPacket, 0, length);
-                string[] lines = request.Split('\r', '\n');
-                bool hostMatch = false, pathMatch = false, useSocks = false;
-                foreach (string line in lines)
-                {
-                    string[] kv = line.Split(new char[]{':'}, 2);
-                    if (kv.Length == 2)
-                    {
-                        if (kv[0] == "Host")
-                        {
-                            if (kv[1].Trim() == ((IPEndPoint)socket.LocalEndPoint).ToString())
-                            {
-                                hostMatch = true;
-                            }
-                        }
-                        else if (kv[0] == "User-Agent")
-                        {
-                            // we need to drop connections when changing servers
-                            /* if (kv[1].IndexOf("Chrome") >= 0)
-                            {
-                                useSocks = true;
-                            } */
-                        }
-                    }
-                    else if (kv.Length == 1)
-                    {
-                        if (line.IndexOf("pac") >= 0)
-                        {
-                            pathMatch = true;
-                        }
-                    }
-                }
-                if (hostMatch && pathMatch)
-                {
-                    SendResponse(firstPacket, length, socket, useSocks);
-                    return true;
-                }
-                return false;
-            }
-            catch (ArgumentException)
-            {
-                return false;
-            }
-        }
-
-        public string TouchPACFile()
-        {
-            if (File.Exists(PAC_FILE))
-            {
-                return PAC_FILE;
-            }
-            else
-            {
-                FileManager.UncompressFile(PAC_FILE, Resources.proxy_pac_txt);
-                return PAC_FILE;
-            }
-        }
-
-        internal string TouchUserRuleFile()
-        {
-            if (File.Exists(USER_RULE_FILE))
-            {
-                return USER_RULE_FILE;
-            }
-            else
-            {
-                File.WriteAllText(USER_RULE_FILE, Resources.user_rule);
-                return USER_RULE_FILE;
-            }
-        }
-
-        private string GetPACContent()
-        {
-            if (File.Exists(PAC_FILE))
-            {
-                return File.ReadAllText(PAC_FILE, Encoding.UTF8);
-            }
-            else
-            {
-                return Utils.UnGzip(Resources.proxy_pac_txt);
-            }
-        }
-
-        public void SendResponse(byte[] firstPacket, int length, Socket socket, bool useSocks)
-        {
-            try
-            {
-                string pac = GetPACContent();
-
-                IPEndPoint localEndPoint = (IPEndPoint)socket.LocalEndPoint;
-
-                string proxy = GetPACAddress(firstPacket, length, localEndPoint, useSocks);
-
-                pac = pac.Replace("__PROXY__", proxy);
-
-                string text = String.Format(@"HTTP/1.1 200 OK
-Server: Shadowsocks
-Content-Type: application/x-ns-proxy-autoconfig
-Content-Length: {0}
-Connection: Close
-
-", System.Text.Encoding.UTF8.GetBytes(pac).Length) + pac;
-                byte[] response = System.Text.Encoding.UTF8.GetBytes(text);
-                socket.BeginSend(response, 0, response.Length, 0, new AsyncCallback(SendCallback), socket);
-                Util.Utils.ReleaseMemory(true);
-            }
-            catch (Exception e)
-            {
-                Logging.LogUsefulException(e);
-                socket.Close();
-            }
-        }
-
-        private void SendCallback(IAsyncResult ar)
-        {
-            Socket conn = (Socket)ar.AsyncState;
-            try
-            {
-                conn.Shutdown(SocketShutdown.Send);
-            }
-            catch
-            { }
-        }
-
-        private void WatchPacFile()
-        {
-            if (PACFileWatcher != null)
-            {
-                PACFileWatcher.Dispose();
-            }
-            PACFileWatcher = new FileSystemWatcher(Directory.GetCurrentDirectory());
-            PACFileWatcher.NotifyFilter = NotifyFilters.LastWrite | NotifyFilters.FileName | NotifyFilters.DirectoryName;
-            PACFileWatcher.Filter = PAC_FILE;
-            PACFileWatcher.Changed += PACFileWatcher_Changed;
-            PACFileWatcher.Created += PACFileWatcher_Changed;
-            PACFileWatcher.Deleted += PACFileWatcher_Changed;
-            PACFileWatcher.Renamed += PACFileWatcher_Changed;
-            PACFileWatcher.EnableRaisingEvents = true;
-        }
-
-        private void WatchUserRuleFile()
-        {
-            if (UserRuleFileWatcher != null)
-            {
-                UserRuleFileWatcher.Dispose();
-            }
-            UserRuleFileWatcher = new FileSystemWatcher(Directory.GetCurrentDirectory());
-            UserRuleFileWatcher.NotifyFilter = NotifyFilters.LastWrite | NotifyFilters.FileName | NotifyFilters.DirectoryName;
-            UserRuleFileWatcher.Filter = USER_RULE_FILE;
-            UserRuleFileWatcher.Changed += UserRuleFileWatcher_Changed;
-            UserRuleFileWatcher.Created += UserRuleFileWatcher_Changed;
-            UserRuleFileWatcher.Deleted += UserRuleFileWatcher_Changed;
-            UserRuleFileWatcher.Renamed += UserRuleFileWatcher_Changed;
-            UserRuleFileWatcher.EnableRaisingEvents = true;
-        }
-
-        #region FileSystemWatcher.OnChanged()
-
-        // FileSystemWatcher Changed event is raised twice
-        // http://stackoverflow.com/questions/1764809/filesystemwatcher-changed-event-is-raised-twice
-        private static Hashtable fileChangedTime = new Hashtable();
-
-        private void PACFileWatcher_Changed(object sender, FileSystemEventArgs e)
-        {
-            string path = e.FullPath.ToString();
-            string currentLastWriteTime = File.GetLastWriteTime(e.FullPath).ToString();
-
-            // if there is no path info stored yet or stored path has different time of write then the one now is inspected
-            if (!fileChangedTime.ContainsKey(path) || fileChangedTime[path].ToString() != currentLastWriteTime)
-            {
-                if (PACFileChanged != null)
-                {
-                    Logging.Info($"Detected: PAC file '{e.Name}' was {e.ChangeType.ToString().ToLower()}.");
-                    PACFileChanged(this, new EventArgs());
-                }
-
-                //lastly we update the last write time in the hashtable
-                fileChangedTime[path] = currentLastWriteTime;
-            }
-        }
-
-        private void UserRuleFileWatcher_Changed(object sender, FileSystemEventArgs e)
-        {
-            string path = e.FullPath.ToString();
-            string currentLastWriteTime = File.GetLastWriteTime(e.FullPath).ToString();
-
-            // if there is no path info stored yet or stored path has different time of write then the one now is inspected
-            if (!fileChangedTime.ContainsKey(path) || fileChangedTime[path].ToString() != currentLastWriteTime)
-            {
-                if (UserRuleFileChanged != null)
-                {
-                    Logging.Info($"Detected: User Rule file '{e.Name}' was {e.ChangeType.ToString().ToLower()}.");
-                    UserRuleFileChanged(this, new EventArgs());
-                }
-                //lastly we update the last write time in the hashtable
-                fileChangedTime[path] = currentLastWriteTime;
-            }
-        }
-
-        #endregion
-
-        private string GetPACAddress(byte[] requestBuf, int length, IPEndPoint localEndPoint, bool useSocks)
-        {
-            //try
-            //{
-            //    string requestString = Encoding.UTF8.GetString(requestBuf);
-            //    if (requestString.IndexOf("AppleWebKit") >= 0)
-            //    {
-            //        string address = "" + localEndPoint.Address + ":" + config.GetCurrentServer().local_port;
-            //        proxy = "SOCKS5 " + address + "; SOCKS " + address + ";";
-            //    }
-            //}
-            //catch (Exception e)
-            //{
-            //    Logging.LogUsefulException(e);
-            //}
-            return (useSocks ? "SOCKS5 " : "PROXY ") + localEndPoint.Address + ":" + this._config.localPort + ";";
-        }
-    }
-}
+﻿using Shadowsocks.Model;
+using Shadowsocks.Properties;
+using Shadowsocks.Util;
+using System;
+using System.Collections;
+using System.Collections.Generic;
+using System.Diagnostics;
+using System.IO;
+using System.IO.Compression;
+using System.Net;
+using System.Net.Sockets;
+using System.Text;
+
+namespace Shadowsocks.Controller
+{
+    class PACServer : Listener.Service
+    {
+        public static string PAC_FILE = "pac.txt";
+        public static string USER_RULE_FILE = "user-rule.txt";
+        public static string USER_ABP_FILE = "abp.txt";
+
+        FileSystemWatcher PACFileWatcher;
+        FileSystemWatcher UserRuleFileWatcher;
+        private Configuration _config;
+
+        public event EventHandler PACFileChanged;
+        public event EventHandler UserRuleFileChanged;
+
+        public PACServer()
+        {
+            this.WatchPacFile();
+            this.WatchUserRuleFile();
+        }
+
+        public void UpdateConfiguration(Configuration config)
+        {
+            this._config = config;
+        }
+
+        public bool Handle(byte[] firstPacket, int length, Socket socket, object state)
+        {
+            if (socket.ProtocolType != ProtocolType.Tcp)
+            {
+                return false;
+            }
+            try
+            {
+                string request = Encoding.UTF8.GetString(firstPacket, 0, length);
+                string[] lines = request.Split('\r', '\n');
+                bool hostMatch = false, pathMatch = false, useSocks = false;
+                foreach (string line in lines)
+                {
+                    string[] kv = line.Split(new char[]{':'}, 2);
+                    if (kv.Length == 2)
+                    {
+                        if (kv[0] == "Host")
+                        {
+                            if (kv[1].Trim() == ((IPEndPoint)socket.LocalEndPoint).ToString())
+                            {
+                                hostMatch = true;
+                            }
+                        }
+                        else if (kv[0] == "User-Agent")
+                        {
+                            // we need to drop connections when changing servers
+                            /* if (kv[1].IndexOf("Chrome") >= 0)
+                            {
+                                useSocks = true;
+                            } */
+                        }
+                    }
+                    else if (kv.Length == 1)
+                    {
+                        if (line.IndexOf("pac") >= 0)
+                        {
+                            pathMatch = true;
+                        }
+                    }
+                }
+                if (hostMatch && pathMatch)
+                {
+                    SendResponse(firstPacket, length, socket, useSocks);
+                    return true;
+                }
+                return false;
+            }
+            catch (ArgumentException)
+            {
+                return false;
+            }
+        }
+
+        public string TouchPACFile()
+        {
+            if (File.Exists(PAC_FILE))
+            {
+                return PAC_FILE;
+            }
+            else
+            {
+                FileManager.UncompressFile(PAC_FILE, Resources.proxy_pac_txt);
+                return PAC_FILE;
+            }
+        }
+
+        internal string TouchUserRuleFile()
+        {
+            if (File.Exists(USER_RULE_FILE))
+            {
+                return USER_RULE_FILE;
+            }
+            else
+            {
+                File.WriteAllText(USER_RULE_FILE, Resources.user_rule);
+                return USER_RULE_FILE;
+            }
+        }
+
+        private string GetPACContent()
+        {
+            if (File.Exists(PAC_FILE))
+            {
+                return File.ReadAllText(PAC_FILE, Encoding.UTF8);
+            }
+            else
+            {
+                return Utils.UnGzip(Resources.proxy_pac_txt);
+            }
+        }
+
+        public void SendResponse(byte[] firstPacket, int length, Socket socket, bool useSocks)
+        {
+            try
+            {
+                string pac = GetPACContent();
+
+                IPEndPoint localEndPoint = (IPEndPoint)socket.LocalEndPoint;
+
+                string proxy = GetPACAddress(firstPacket, length, localEndPoint, useSocks);
+
+                pac = pac.Replace("__PROXY__", proxy);
+
+                string text = String.Format(@"HTTP/1.1 200 OK
+Server: Shadowsocks
+Content-Type: application/x-ns-proxy-autoconfig
+Content-Length: {0}
+Connection: Close
+
+", System.Text.Encoding.UTF8.GetBytes(pac).Length) + pac;
+                byte[] response = System.Text.Encoding.UTF8.GetBytes(text);
+                socket.BeginSend(response, 0, response.Length, 0, new AsyncCallback(SendCallback), socket);
+                Util.Utils.ReleaseMemory(true);
+            }
+            catch (Exception e)
+            {
+                Logging.LogUsefulException(e);
+                socket.Close();
+            }
+        }
+
+        private void SendCallback(IAsyncResult ar)
+        {
+            Socket conn = (Socket)ar.AsyncState;
+            try
+            {
+                conn.Shutdown(SocketShutdown.Send);
+            }
+            catch
+            { }
+        }
+
+        private void WatchPacFile()
+        {
+            if (PACFileWatcher != null)
+            {
+                PACFileWatcher.Dispose();
+            }
+            PACFileWatcher = new FileSystemWatcher(Directory.GetCurrentDirectory());
+            PACFileWatcher.NotifyFilter = NotifyFilters.LastWrite | NotifyFilters.FileName | NotifyFilters.DirectoryName;
+            PACFileWatcher.Filter = PAC_FILE;
+            PACFileWatcher.Changed += PACFileWatcher_Changed;
+            PACFileWatcher.Created += PACFileWatcher_Changed;
+            PACFileWatcher.Deleted += PACFileWatcher_Changed;
+            PACFileWatcher.Renamed += PACFileWatcher_Changed;
+            PACFileWatcher.EnableRaisingEvents = true;
+        }
+
+        private void WatchUserRuleFile()
+        {
+            if (UserRuleFileWatcher != null)
+            {
+                UserRuleFileWatcher.Dispose();
+            }
+            UserRuleFileWatcher = new FileSystemWatcher(Directory.GetCurrentDirectory());
+            UserRuleFileWatcher.NotifyFilter = NotifyFilters.LastWrite | NotifyFilters.FileName | NotifyFilters.DirectoryName;
+            UserRuleFileWatcher.Filter = USER_RULE_FILE;
+            UserRuleFileWatcher.Changed += UserRuleFileWatcher_Changed;
+            UserRuleFileWatcher.Created += UserRuleFileWatcher_Changed;
+            UserRuleFileWatcher.Deleted += UserRuleFileWatcher_Changed;
+            UserRuleFileWatcher.Renamed += UserRuleFileWatcher_Changed;
+            UserRuleFileWatcher.EnableRaisingEvents = true;
+        }
+
+        #region FileSystemWatcher.OnChanged()
+
+        // FileSystemWatcher Changed event is raised twice
+        // http://stackoverflow.com/questions/1764809/filesystemwatcher-changed-event-is-raised-twice
+        private static Hashtable fileChangedTime = new Hashtable();
+
+        private void PACFileWatcher_Changed(object sender, FileSystemEventArgs e)
+        {
+            string path = e.FullPath.ToString();
+            string currentLastWriteTime = File.GetLastWriteTime(e.FullPath).ToString();
+
+            // if there is no path info stored yet or stored path has different time of write then the one now is inspected
+            if (!fileChangedTime.ContainsKey(path) || fileChangedTime[path].ToString() != currentLastWriteTime)
+            {
+                if (PACFileChanged != null)
+                {
+                    Logging.Info($"Detected: PAC file '{e.Name}' was {e.ChangeType.ToString().ToLower()}.");
+                    PACFileChanged(this, new EventArgs());
+                }
+
+                //lastly we update the last write time in the hashtable
+                fileChangedTime[path] = currentLastWriteTime;
+            }
+        }
+
+        private void UserRuleFileWatcher_Changed(object sender, FileSystemEventArgs e)
+        {
+            string path = e.FullPath.ToString();
+            string currentLastWriteTime = File.GetLastWriteTime(e.FullPath).ToString();
+
+            // if there is no path info stored yet or stored path has different time of write then the one now is inspected
+            if (!fileChangedTime.ContainsKey(path) || fileChangedTime[path].ToString() != currentLastWriteTime)
+            {
+                if (UserRuleFileChanged != null)
+                {
+                    Logging.Info($"Detected: User Rule file '{e.Name}' was {e.ChangeType.ToString().ToLower()}.");
+                    UserRuleFileChanged(this, new EventArgs());
+                }
+                //lastly we update the last write time in the hashtable
+                fileChangedTime[path] = currentLastWriteTime;
+            }
+        }
+
+        #endregion
+
+        private string GetPACAddress(byte[] requestBuf, int length, IPEndPoint localEndPoint, bool useSocks)
+        {
+            //try
+            //{
+            //    string requestString = Encoding.UTF8.GetString(requestBuf);
+            //    if (requestString.IndexOf("AppleWebKit") >= 0)
+            //    {
+            //        string address = "" + localEndPoint.Address + ":" + config.GetCurrentServer().local_port;
+            //        proxy = "SOCKS5 " + address + "; SOCKS " + address + ";";
+            //    }
+            //}
+            //catch (Exception e)
+            //{
+            //    Logging.LogUsefulException(e);
+            //}
+            return (useSocks ? "SOCKS5 " : "PROXY ") + localEndPoint.Address + ":" + this._config.localPort + ";";
+        }
+    }
+}