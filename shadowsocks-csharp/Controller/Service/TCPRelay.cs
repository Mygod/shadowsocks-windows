﻿using System;
using System.Collections.Generic;
using System.Linq;
using System.Net;
using System.Net.Sockets;
using System.Timers;

using Shadowsocks.Controller.Strategy;
using Shadowsocks.Encryption;
using Shadowsocks.Model;
using Shadowsocks.Proxy;

namespace Shadowsocks.Controller
{
    class TCPRelay : Listener.Service
    {
        private ShadowsocksController _controller;
        private DateTime _lastSweepTime;
        private Configuration _config;

        public ISet<TCPHandler> Handlers { get; set; }

        public TCPRelay(ShadowsocksController controller, Configuration conf)
        {
            _controller = controller;
            _config = conf;
            Handlers = new HashSet<TCPHandler>();
            _lastSweepTime = DateTime.Now;
        }

        public bool Handle(byte[] firstPacket, int length, Socket socket, object state)
        {
            if (socket.ProtocolType != ProtocolType.Tcp
                || (length < 2 || firstPacket[0] != 5))
                return false;
            socket.SetSocketOption(SocketOptionLevel.Tcp, SocketOptionName.NoDelay, true);
            TCPHandler handler = new TCPHandler(this, _config);
            handler.connection = socket;
            handler.controller = _controller;
            handler.tcprelay = this;

            handler.Start(firstPacket, length);
            IList<TCPHandler> handlersToClose = new List<TCPHandler>();
            lock (Handlers)
            {
                Handlers.Add(handler);
                DateTime now = DateTime.Now;
                if (now - _lastSweepTime > TimeSpan.FromSeconds(1))
                {
                    _lastSweepTime = now;
                    foreach (TCPHandler handler1 in Handlers)
                        if (now - handler1.lastActivity > TimeSpan.FromSeconds(900))
                            handlersToClose.Add(handler1);
                }
            }
            foreach (TCPHandler handler1 in handlersToClose)
            {
                Logging.Debug("Closing timed out TCP connection.");
                handler1.Close();
            }
            return true;
        }

        public void UpdateInboundCounter(Server server, long n)
        {
            _controller.UpdateInboundCounter(server, n);
        }

        public void UpdateOutboundCounter(Server server, long n)
        {
            _controller.UpdateOutboundCounter(server, n);
        }

        public void UpdateLatency(Server server, TimeSpan latency)
        {
            _controller.UpdateLatency(server, latency);
        }
    }

    class TCPHandler
    {
        // Size of receive buffer.
        public static readonly int RecvSize = 8192;
        public static readonly int RecvReserveSize = IVEncryptor.ONETIMEAUTH_BYTES + IVEncryptor.AUTH_BYTES; // reserve for one-time auth
        public static readonly int BufferSize = RecvSize + RecvReserveSize + 32;

        // public Encryptor encryptor;
        public IEncryptor encryptor;
        public Server server;
        // Client  socket.
        public IProxy remote;
        public Socket connection;
        public ShadowsocksController controller;
<<<<<<< HEAD
        public TCPRelay relay;
        public Configuration config;

        public DateTime lastActivity;

        private const int maxRetry = 4;
        private int retryCount = 0;
        private bool proxyConnected;
        private bool destConnected;
=======
        public TCPRelay tcprelay;

        public DateTime lastActivity;

        private const int _maxRetry = 4;
        private int _retryCount = 0;
        private bool _connected;
>>>>>>> 20b481ec

        private byte _command;
        private byte[] _firstPacket;
        private int _firstPacketLength;

        private int _totalRead = 0;
        private int _totalWrite = 0;

        private byte[] _remoteRecvBuffer = new byte[BufferSize];
        private byte[] _remoteSendBuffer = new byte[BufferSize];
        private byte[] _connetionRecvBuffer = new byte[BufferSize];
        private byte[] _connetionSendBuffer = new byte[BufferSize];

        private bool _connectionShutdown = false;
        private bool _remoteShutdown = false;
        private bool _closed = false;

        private object _encryptionLock = new object();
        private object _decryptionLock = new object();

        private DateTime _startConnectTime;
        private DateTime _startReceivingTime;
        private DateTime _startSendingTime;
        private int _bytesToSend;
        private TCPRelay _tcprelay;  // TODO: is _tcprelay equals tcprelay declared above?
        private Configuration _config;

        public TCPHandler(TCPRelay tcprelay, Configuration config)
        {
<<<<<<< HEAD
            this.tcprelay = tcprelay;
            this.config = config;
=======
            _tcprelay = tcprelay;
            _config = config;
>>>>>>> 20b481ec
        }

        public void CreateRemote()
        {
            Server server = controller.GetAServer(IStrategyCallerType.TCP, (IPEndPoint)connection.RemoteEndPoint);
            if (server == null || server.server == "")
                throw new ArgumentException("No server configured");
            encryptor = EncryptorFactory.GetEncryptor(server.method, server.password, server.auth, false);
            this.server = server;
        }

        public void Start(byte[] firstPacket, int length)
        {
            _firstPacket = firstPacket;
            _firstPacketLength = length;
            HandshakeReceive();
            lastActivity = DateTime.Now;
        }

        private void CheckClose()
        {
            if (_connectionShutdown && _remoteShutdown)
                Close();
        }

        public void Close()
        {
            lock (tcprelay.Handlers)
            {
                tcprelay.Handlers.Remove(this);
            }
            lock (this) {
                if (_closed) return;
                _closed = true;
            }
            try
            {
                connection?.Shutdown(SocketShutdown.Both);
                connection?.Close();
            }
            catch (Exception e)
            {
                Logging.LogUsefulException(e);
            }
            try
            {
                remote?.Shutdown(SocketShutdown.Both);
                remote?.Close();
            }
            catch (Exception e)
            {
                Logging.LogUsefulException(e);
            }
            lock (_encryptionLock)
            {
                lock (_decryptionLock)
                {
                    encryptor?.Dispose();
                }
            }
        }

        private void HandshakeReceive()
        {
            if (_closed) return;
            try
            {
                int bytesRead = _firstPacketLength;
                if (bytesRead > 1)
                {
                    byte[] response = { 5, 0 };
                    if (_firstPacket[0] != 5)
                    {
                        // reject socks 4
                        response = new byte[] { 0, 91 };
                        Logging.Error("socks 5 protocol error");
                    }
                    connection.BeginSend(response, 0, response.Length, SocketFlags.None, new AsyncCallback(HandshakeSendCallback), null);
                }
                else
                    Close();
            }
            catch (Exception e)
            {
                Logging.LogUsefulException(e);
                Close();
            }
        }

        private void HandshakeSendCallback(IAsyncResult ar)
        {
            if (_closed) return;
            try
            {
                connection.EndSend(ar);

                // +-----+-----+-------+------+----------+----------+
                // | VER | CMD |  RSV  | ATYP | DST.ADDR | DST.PORT |
                // +-----+-----+-------+------+----------+----------+
                // |  1  |  1  | X'00' |  1   | Variable |    2     |
                // +-----+-----+-------+------+----------+----------+
                // Skip first 3 bytes
                // TODO validate
                connection.BeginReceive(_connetionRecvBuffer, 0, 3, SocketFlags.None, new AsyncCallback(handshakeReceive2Callback), null);
            }
            catch (Exception e)
            {
                Logging.LogUsefulException(e);
                Close();
            }
        }

        private void handshakeReceive2Callback(IAsyncResult ar)
        {
            if (_closed) return;
            try
            {
                int bytesRead = connection.EndReceive(ar);
                if (bytesRead >= 3)
                {
                    _command = _connetionRecvBuffer[1];
                    if (_command == 1)
                    {
                        byte[] response = { 5, 0, 0, 1, 0, 0, 0, 0, 0, 0 };
                        connection.BeginSend(response, 0, response.Length, SocketFlags.None, new AsyncCallback(ResponseCallback), null);
                    }
                    else if (_command == 3)
                        HandleUDPAssociate();
                }
                else
                {
                    Logging.Debug("failed to recv data in Shadowsocks.Controller.TCPHandler.handshakeReceive2Callback()");
                    Close();
                }
            }
            catch (Exception e)
            {
                Logging.LogUsefulException(e);
                Close();
            }
        }

        private void HandleUDPAssociate()
        {
            IPEndPoint endPoint = (IPEndPoint)connection.LocalEndPoint;
            byte[] address = endPoint.Address.GetAddressBytes();
            int port = endPoint.Port;
            byte[] response = new byte[4 + address.Length + 2];
            response[0] = 5;
            switch (endPoint.AddressFamily)
            {
                case AddressFamily.InterNetwork:
                    response[3] = 1;
                    break;
                case AddressFamily.InterNetworkV6:
                    response[3] = 4;
                    break;
            }
            address.CopyTo(response, 4);
            response[response.Length - 1] = (byte)(port & 0xFF);
            response[response.Length - 2] = (byte)((port >> 8) & 0xFF);
            connection.BeginSend(response, 0, response.Length, SocketFlags.None, new AsyncCallback(ReadAll), true);
        }

        private void ReadAll(IAsyncResult ar)
        {
            if (_closed) return;
            try
            {
                if (ar.AsyncState != null)
                {
                    connection.EndSend(ar);
<<<<<<< HEAD
                    Logging.Debug(remote.LocalEndPoint, remote.DestEndPoint, RecvSize, "TCP Relay");
                    connection.BeginReceive(connetionRecvBuffer, 0, RecvSize, 0, new AsyncCallback(ReadAll), null);
=======
                    Logging.Debug(remote, RecvSize, "TCP Relay");
                    connection.BeginReceive(_connetionRecvBuffer, 0, RecvSize, SocketFlags.None, new AsyncCallback(ReadAll), null);
>>>>>>> 20b481ec
                }
                else
                {
                    int bytesRead = connection.EndReceive(ar);
                    if (bytesRead > 0)
                    {
<<<<<<< HEAD
                        Logging.Debug(remote.LocalEndPoint, remote.DestEndPoint, RecvSize, "TCP Relay");
                        connection.BeginReceive(connetionRecvBuffer, 0, RecvSize, 0, new AsyncCallback(ReadAll), null);
=======
                        Logging.Debug(remote, RecvSize, "TCP Relay");
                        connection.BeginReceive(_connetionRecvBuffer, 0, RecvSize, SocketFlags.None, new AsyncCallback(ReadAll), null);
>>>>>>> 20b481ec
                    }
                    else
                        Close();
                }
            }
            catch (Exception e)
            {
                Logging.LogUsefulException(e);
                Close();
            }
        }

        private void ResponseCallback(IAsyncResult ar)
        {
            try
            {
                connection.EndSend(ar);
                StartConnect();
            }
            catch (Exception e)
            {
                Logging.LogUsefulException(e);
                Close();
            }
        }

        // inner class
        private class ProxyTimer : Timer
        {
            public EndPoint DestEndPoint;
            public Server Server;

            public ProxyTimer(int p) : base(p)
            {
            }
        }

        private class ServerTimer : Timer
        {
            public Server Server;
            public ServerTimer(int p) : base(p) { }
        }

        private void StartConnect()
        {
            try
            {
                CreateRemote();

                // TODO async resolving
                IPAddress ipAddress;
                bool parsed = IPAddress.TryParse(server.server, out ipAddress);
                if (!parsed)
                {
                    IPHostEntry ipHostInfo = Dns.GetHostEntry(server.server);
                    ipAddress = ipHostInfo.AddressList[0];
                }
                IPEndPoint destEP = new IPEndPoint(ipAddress, server.server_port);

                // Setting up proxy
                IPEndPoint proxyEP;
                if (config.useProxy)
                {
                    parsed = IPAddress.TryParse(config.proxyServer, out ipAddress);
                    if (!parsed)
                    {
                        IPHostEntry ipHostInfo = Dns.GetHostEntry(config.proxyServer);
                        ipAddress = ipHostInfo.AddressList[0];
                    }

                    remote = new Socks5Proxy();
                    proxyEP = new IPEndPoint(ipAddress, config.proxyPort);
                }
                else
                {
                    remote = new DirectConnect();
                    proxyEP = destEP;
                }


                ProxyTimer proxyTimer = new ProxyTimer(3000);
                proxyTimer.AutoReset = false;
                proxyTimer.Elapsed += proxyConnectTimer_Elapsed;
                proxyTimer.Enabled = true;
                proxyTimer.DestEndPoint = destEP;
                proxyTimer.Server = server;

                proxyConnected = false;

                // Connect to the proxy server.
                remote.BeginConnectProxy(proxyEP, new AsyncCallback(ProxyConnectCallback), proxyTimer);
            }
            catch (Exception e)
            {
                Logging.LogUsefulException(e);
                Close();
            }
        }

        private void proxyConnectTimer_Elapsed(object sender, ElapsedEventArgs e)
        {
            if (proxyConnected || destConnected)
            {
                return;
            }
            var ep = ((ProxyTimer)sender).DestEndPoint;

            Logging.Info($"Proxy {ep} timed out");
            remote.Close();
            RetryConnect();
        }

        private void ProxyConnectCallback(IAsyncResult ar)
        {
            Server server = null;
            if (closed)
            {
                return;
            }
            try
            {
                ProxyTimer timer = (ProxyTimer)ar.AsyncState;
                var destEP = timer.DestEndPoint;
                server = timer.Server;
                timer.Elapsed -= proxyConnectTimer_Elapsed;
                timer.Enabled = false;
                timer.Dispose();

                // Complete the connection.
                remote.EndConnectProxy(ar);

                proxyConnected = true;

                Logging.Debug($"Socket connected to proxy {remote.ProxyEndPoint}");

<<<<<<< HEAD
=======
                remote = new Socket(ipAddress.AddressFamily, SocketType.Stream, ProtocolType.Tcp);
                remote.SetSocketOption(SocketOptionLevel.Tcp, SocketOptionName.NoDelay, true);
>>>>>>> 20b481ec

                _startConnectTime = DateTime.Now;
                ServerTimer connectTimer = new ServerTimer(3000);
                connectTimer.AutoReset = false;
                connectTimer.Elapsed += destConnectTimer_Elapsed;
                connectTimer.Enabled = true;
                connectTimer.Server = server;

<<<<<<< HEAD
                destConnected = false;
=======
                _connected = false;
>>>>>>> 20b481ec
                // Connect to the remote endpoint.
                remote.BeginConnectDest(destEP, new AsyncCallback(ConnectCallback), connectTimer);
            }
            catch (ArgumentException)
            {
            }
            catch (Exception e)
            {
                Logging.LogUsefulException(e);
                RetryConnect();
            }
        }

        private void destConnectTimer_Elapsed(object sender, ElapsedEventArgs e)
        {
<<<<<<< HEAD
            if (destConnected)
            {
                return;
            }
=======
            if (_connected) return;
>>>>>>> 20b481ec
            Server server = ((ServerTimer)sender).Server;
            IStrategy strategy = controller.GetCurrentStrategy();
            strategy?.SetFailure(server);
            Logging.Info($"{server.FriendlyName()} timed out");
            remote.Close();
            RetryConnect();
        }

        private void RetryConnect()
        {
            if (_retryCount < _maxRetry)
            {
                Logging.Debug($"Connection failed, retry ({_retryCount})");
                StartConnect();
                _retryCount++;
            }
            else
                Close();
        }

        private void ConnectCallback(IAsyncResult ar)
        {
            if (_closed) return;
            try
            {
                ServerTimer timer = (ServerTimer)ar.AsyncState;
<<<<<<< HEAD
                server = timer.Server;
                timer.Elapsed -= destConnectTimer_Elapsed;
=======
                Server server = timer.Server;
                timer.Elapsed -= connectTimer_Elapsed;
>>>>>>> 20b481ec
                timer.Enabled = false;
                timer.Dispose();

                // Complete the connection.
                remote.EndConnectDest(ar);

<<<<<<< HEAD
                destConnected = true;

                Logging.Debug($"Socket connected to {remote.DestEndPoint}");
=======
                _connected = true;
>>>>>>> 20b481ec

                var latency = DateTime.Now - _startConnectTime;
                IStrategy strategy = controller.GetCurrentStrategy();
                strategy?.UpdateLatency(server, latency);
                _tcprelay.UpdateLatency(server, latency);

                StartPipe();
            }
            catch (ArgumentException)
            {
            }
            catch (Exception e)
            {
                if (server != null)
                {
                    IStrategy strategy = controller.GetCurrentStrategy();
                    strategy?.SetFailure(server);
                }
                Logging.LogUsefulException(e);
                RetryConnect();
            }
        }

        private void StartPipe()
        {
            if (_closed) return;
            try
            {
                _startReceivingTime = DateTime.Now;
                remote.BeginReceive(_remoteRecvBuffer, 0, RecvSize, SocketFlags.None, new AsyncCallback(PipeRemoteReceiveCallback), null);
                connection.BeginReceive(_connetionRecvBuffer, 0, RecvSize, SocketFlags.None, new AsyncCallback(PipeConnectionReceiveCallback), null);
            }
            catch (Exception e)
            {
                Logging.LogUsefulException(e);
                Close();
            }
        }

        private void PipeRemoteReceiveCallback(IAsyncResult ar)
        {
            if (_closed) return;
            try
            {
                int bytesRead = remote.EndReceive(ar);
                _totalRead += bytesRead;
                _tcprelay.UpdateInboundCounter(server, bytesRead);
                if (bytesRead > 0)
                {
                    lastActivity = DateTime.Now;
                    int bytesToSend;
                    lock (_decryptionLock)
                    {
                        if (_closed) return;
                        encryptor.Decrypt(_remoteRecvBuffer, bytesRead, _remoteSendBuffer, out bytesToSend);
                    }
<<<<<<< HEAD
                    Logging.Debug(remote.LocalEndPoint, remote.DestEndPoint, bytesToSend, "TCP Relay", "@PipeRemoteReceiveCallback() (download)");
                    connection.BeginSend(remoteSendBuffer, 0, bytesToSend, 0, new AsyncCallback(PipeConnectionSendCallback), null);

=======
                    connection.BeginSend(_remoteSendBuffer, 0, bytesToSend, SocketFlags.None, new AsyncCallback(PipeConnectionSendCallback), null);
>>>>>>> 20b481ec
                    IStrategy strategy = controller.GetCurrentStrategy();
                    strategy?.UpdateLastRead(server);
                }
                else
                {
                    connection.Shutdown(SocketShutdown.Send);
                    _connectionShutdown = true;
                    CheckClose();
                }
            }
            catch (Exception e)
            {
                Logging.LogUsefulException(e);
                Close();
            }
        }

        private void PipeConnectionReceiveCallback(IAsyncResult ar)
        {
            if (_closed) return;
            try
            {
                int bytesRead = connection.EndReceive(ar);
                _totalWrite += bytesRead;
                if (bytesRead > 0)
                {
                    int atyp = _connetionRecvBuffer[0];
                    string dst_addr;
                    int dst_port;
                    switch (atyp)
                    {
                        case 1:  // IPv4 address, 4 bytes
                            dst_addr = new IPAddress(_connetionRecvBuffer.Skip(1).Take(4).ToArray()).ToString();
                            dst_port = (_connetionRecvBuffer[5] << 8) + _connetionRecvBuffer[6];
                            if ( _config.isVerboseLogging ) {
                                Logging.Info( $"connect to {dst_addr}:{dst_port}" );
                            }
                            break;
                        case 3:  // domain name, length + str
                            int len = _connetionRecvBuffer[1];
                            dst_addr = System.Text.Encoding.UTF8.GetString(_connetionRecvBuffer, 2, len);
                            dst_port = (_connetionRecvBuffer[len + 2] << 8) + _connetionRecvBuffer[len + 3];
                            if ( _config.isVerboseLogging ) {
                                Logging.Info( $"connect to {dst_addr}:{dst_port}" );
                            }
                            break;
                        case 4:  // IPv6 address, 16 bytes
                            dst_addr = new IPAddress(_connetionRecvBuffer.Skip(1).Take(16).ToArray()).ToString();
                            dst_port = (_connetionRecvBuffer[17] << 8) + _connetionRecvBuffer[18];
                            if ( _config.isVerboseLogging ) {
                                Logging.Info( $"connect to [{dst_addr}]:{dst_port}" );
                            }
                            break;
                    }
                    int bytesToSend;
                    lock (_encryptionLock)
                    {
                        if (_closed) return;
                        encryptor.Encrypt(_connetionRecvBuffer, bytesRead, _connetionSendBuffer, out bytesToSend);
                    }
<<<<<<< HEAD
                    Logging.Debug(remote.LocalEndPoint, remote.DestEndPoint, bytesToSend, "TCP Relay", "@PipeConnectionReceiveCallback() (upload)");
                    tcprelay.UpdateOutboundCounter(server, bytesToSend);
=======
                    _tcprelay.UpdateOutboundCounter(server, bytesToSend);
>>>>>>> 20b481ec
                    _startSendingTime = DateTime.Now;
                    _bytesToSend = bytesToSend;
                    remote.BeginSend(_connetionSendBuffer, 0, bytesToSend, SocketFlags.None, new AsyncCallback(PipeRemoteSendCallback), null);
                    IStrategy strategy = controller.GetCurrentStrategy();
                    strategy?.UpdateLastWrite(server);
                }
                else
                {
                    remote.Shutdown(SocketShutdown.Send);
                    _remoteShutdown = true;
                    CheckClose();
                }
            }
            catch (Exception e)
            {
                Logging.LogUsefulException(e);
                Close();
            }
        }

        private void PipeRemoteSendCallback(IAsyncResult ar)
        {
            if (_closed) return;
            try
            {
                remote.EndSend(ar);
                connection.BeginReceive(_connetionRecvBuffer, 0, RecvSize, SocketFlags.None, new AsyncCallback(PipeConnectionReceiveCallback), null);
            }
            catch (Exception e)
            {
                Logging.LogUsefulException(e);
                Close();
            }
        }

        private void PipeConnectionSendCallback(IAsyncResult ar)
        {
            if (_closed) return;
            try
            {
                connection.EndSend(ar);
                remote.BeginReceive(_remoteRecvBuffer, 0, RecvSize, SocketFlags.None, new AsyncCallback(PipeRemoteReceiveCallback), null);
            }
            catch (Exception e)
            {
                Logging.LogUsefulException(e);
                Close();
            }
        }
    }
}
<|MERGE_RESOLUTION|>--- conflicted
+++ resolved
@@ -1,742 +1,681 @@
-﻿using System;
-using System.Collections.Generic;
-using System.Linq;
-using System.Net;
-using System.Net.Sockets;
-using System.Timers;
-
-using Shadowsocks.Controller.Strategy;
-using Shadowsocks.Encryption;
-using Shadowsocks.Model;
-using Shadowsocks.Proxy;
-
-namespace Shadowsocks.Controller
-{
-    class TCPRelay : Listener.Service
-    {
-        private ShadowsocksController _controller;
-        private DateTime _lastSweepTime;
-        private Configuration _config;
-
-        public ISet<TCPHandler> Handlers { get; set; }
-
-        public TCPRelay(ShadowsocksController controller, Configuration conf)
-        {
-            _controller = controller;
-            _config = conf;
-            Handlers = new HashSet<TCPHandler>();
-            _lastSweepTime = DateTime.Now;
-        }
-
-        public bool Handle(byte[] firstPacket, int length, Socket socket, object state)
-        {
-            if (socket.ProtocolType != ProtocolType.Tcp
-                || (length < 2 || firstPacket[0] != 5))
-                return false;
-            socket.SetSocketOption(SocketOptionLevel.Tcp, SocketOptionName.NoDelay, true);
-            TCPHandler handler = new TCPHandler(this, _config);
-            handler.connection = socket;
-            handler.controller = _controller;
-            handler.tcprelay = this;
-
-            handler.Start(firstPacket, length);
-            IList<TCPHandler> handlersToClose = new List<TCPHandler>();
-            lock (Handlers)
-            {
-                Handlers.Add(handler);
-                DateTime now = DateTime.Now;
-                if (now - _lastSweepTime > TimeSpan.FromSeconds(1))
-                {
-                    _lastSweepTime = now;
-                    foreach (TCPHandler handler1 in Handlers)
-                        if (now - handler1.lastActivity > TimeSpan.FromSeconds(900))
-                            handlersToClose.Add(handler1);
-                }
-            }
-            foreach (TCPHandler handler1 in handlersToClose)
-            {
-                Logging.Debug("Closing timed out TCP connection.");
-                handler1.Close();
-            }
-            return true;
-        }
-
-        public void UpdateInboundCounter(Server server, long n)
-        {
-            _controller.UpdateInboundCounter(server, n);
-        }
-
-        public void UpdateOutboundCounter(Server server, long n)
-        {
-            _controller.UpdateOutboundCounter(server, n);
-        }
-
-        public void UpdateLatency(Server server, TimeSpan latency)
-        {
-            _controller.UpdateLatency(server, latency);
-        }
-    }
-
-    class TCPHandler
-    {
-        // Size of receive buffer.
-        public static readonly int RecvSize = 8192;
-        public static readonly int RecvReserveSize = IVEncryptor.ONETIMEAUTH_BYTES + IVEncryptor.AUTH_BYTES; // reserve for one-time auth
-        public static readonly int BufferSize = RecvSize + RecvReserveSize + 32;
-
-        // public Encryptor encryptor;
-        public IEncryptor encryptor;
-        public Server server;
-        // Client  socket.
-        public IProxy remote;
-        public Socket connection;
-        public ShadowsocksController controller;
-<<<<<<< HEAD
-        public TCPRelay relay;
-        public Configuration config;
-
-        public DateTime lastActivity;
-
-        private const int maxRetry = 4;
-        private int retryCount = 0;
-        private bool proxyConnected;
-        private bool destConnected;
-=======
-        public TCPRelay tcprelay;
-
-        public DateTime lastActivity;
-
-        private const int _maxRetry = 4;
-        private int _retryCount = 0;
-        private bool _connected;
->>>>>>> 20b481ec
-
-        private byte _command;
-        private byte[] _firstPacket;
-        private int _firstPacketLength;
-
-        private int _totalRead = 0;
-        private int _totalWrite = 0;
-
-        private byte[] _remoteRecvBuffer = new byte[BufferSize];
-        private byte[] _remoteSendBuffer = new byte[BufferSize];
-        private byte[] _connetionRecvBuffer = new byte[BufferSize];
-        private byte[] _connetionSendBuffer = new byte[BufferSize];
-
-        private bool _connectionShutdown = false;
-        private bool _remoteShutdown = false;
-        private bool _closed = false;
-
-        private object _encryptionLock = new object();
-        private object _decryptionLock = new object();
-
-        private DateTime _startConnectTime;
-        private DateTime _startReceivingTime;
-        private DateTime _startSendingTime;
-        private int _bytesToSend;
-        private TCPRelay _tcprelay;  // TODO: is _tcprelay equals tcprelay declared above?
-        private Configuration _config;
-
-        public TCPHandler(TCPRelay tcprelay, Configuration config)
-        {
-<<<<<<< HEAD
-            this.tcprelay = tcprelay;
-            this.config = config;
-=======
-            _tcprelay = tcprelay;
-            _config = config;
->>>>>>> 20b481ec
-        }
-
-        public void CreateRemote()
-        {
-            Server server = controller.GetAServer(IStrategyCallerType.TCP, (IPEndPoint)connection.RemoteEndPoint);
-            if (server == null || server.server == "")
-                throw new ArgumentException("No server configured");
-            encryptor = EncryptorFactory.GetEncryptor(server.method, server.password, server.auth, false);
-            this.server = server;
-        }
-
-        public void Start(byte[] firstPacket, int length)
-        {
-            _firstPacket = firstPacket;
-            _firstPacketLength = length;
-            HandshakeReceive();
-            lastActivity = DateTime.Now;
-        }
-
-        private void CheckClose()
-        {
-            if (_connectionShutdown && _remoteShutdown)
-                Close();
-        }
-
-        public void Close()
-        {
-            lock (tcprelay.Handlers)
-            {
-                tcprelay.Handlers.Remove(this);
-            }
-            lock (this) {
-                if (_closed) return;
-                _closed = true;
-            }
-            try
-            {
-                connection?.Shutdown(SocketShutdown.Both);
-                connection?.Close();
-            }
-            catch (Exception e)
-            {
-                Logging.LogUsefulException(e);
-            }
-            try
-            {
-                remote?.Shutdown(SocketShutdown.Both);
-                remote?.Close();
-            }
-            catch (Exception e)
-            {
-                Logging.LogUsefulException(e);
-            }
-            lock (_encryptionLock)
-            {
-                lock (_decryptionLock)
-                {
-                    encryptor?.Dispose();
-                }
-            }
-        }
-
-        private void HandshakeReceive()
-        {
-            if (_closed) return;
-            try
-            {
-                int bytesRead = _firstPacketLength;
-                if (bytesRead > 1)
-                {
-                    byte[] response = { 5, 0 };
-                    if (_firstPacket[0] != 5)
-                    {
-                        // reject socks 4
-                        response = new byte[] { 0, 91 };
-                        Logging.Error("socks 5 protocol error");
-                    }
-                    connection.BeginSend(response, 0, response.Length, SocketFlags.None, new AsyncCallback(HandshakeSendCallback), null);
-                }
-                else
-                    Close();
-            }
-            catch (Exception e)
-            {
-                Logging.LogUsefulException(e);
-                Close();
-            }
-        }
-
-        private void HandshakeSendCallback(IAsyncResult ar)
-        {
-            if (_closed) return;
-            try
-            {
-                connection.EndSend(ar);
-
-                // +-----+-----+-------+------+----------+----------+
-                // | VER | CMD |  RSV  | ATYP | DST.ADDR | DST.PORT |
-                // +-----+-----+-------+------+----------+----------+
-                // |  1  |  1  | X'00' |  1   | Variable |    2     |
-                // +-----+-----+-------+------+----------+----------+
-                // Skip first 3 bytes
-                // TODO validate
-                connection.BeginReceive(_connetionRecvBuffer, 0, 3, SocketFlags.None, new AsyncCallback(handshakeReceive2Callback), null);
-            }
-            catch (Exception e)
-            {
-                Logging.LogUsefulException(e);
-                Close();
-            }
-        }
-
-        private void handshakeReceive2Callback(IAsyncResult ar)
-        {
-            if (_closed) return;
-            try
-            {
-                int bytesRead = connection.EndReceive(ar);
-                if (bytesRead >= 3)
-                {
-                    _command = _connetionRecvBuffer[1];
-                    if (_command == 1)
-                    {
-                        byte[] response = { 5, 0, 0, 1, 0, 0, 0, 0, 0, 0 };
-                        connection.BeginSend(response, 0, response.Length, SocketFlags.None, new AsyncCallback(ResponseCallback), null);
-                    }
-                    else if (_command == 3)
-                        HandleUDPAssociate();
-                }
-                else
-                {
-                    Logging.Debug("failed to recv data in Shadowsocks.Controller.TCPHandler.handshakeReceive2Callback()");
-                    Close();
-                }
-            }
-            catch (Exception e)
-            {
-                Logging.LogUsefulException(e);
-                Close();
-            }
-        }
-
-        private void HandleUDPAssociate()
-        {
-            IPEndPoint endPoint = (IPEndPoint)connection.LocalEndPoint;
-            byte[] address = endPoint.Address.GetAddressBytes();
-            int port = endPoint.Port;
-            byte[] response = new byte[4 + address.Length + 2];
-            response[0] = 5;
-            switch (endPoint.AddressFamily)
-            {
-                case AddressFamily.InterNetwork:
-                    response[3] = 1;
-                    break;
-                case AddressFamily.InterNetworkV6:
-                    response[3] = 4;
-                    break;
-            }
-            address.CopyTo(response, 4);
-            response[response.Length - 1] = (byte)(port & 0xFF);
-            response[response.Length - 2] = (byte)((port >> 8) & 0xFF);
-            connection.BeginSend(response, 0, response.Length, SocketFlags.None, new AsyncCallback(ReadAll), true);
-        }
-
-        private void ReadAll(IAsyncResult ar)
-        {
-            if (_closed) return;
-            try
-            {
-                if (ar.AsyncState != null)
-                {
-                    connection.EndSend(ar);
-<<<<<<< HEAD
-                    Logging.Debug(remote.LocalEndPoint, remote.DestEndPoint, RecvSize, "TCP Relay");
-                    connection.BeginReceive(connetionRecvBuffer, 0, RecvSize, 0, new AsyncCallback(ReadAll), null);
-=======
-                    Logging.Debug(remote, RecvSize, "TCP Relay");
-                    connection.BeginReceive(_connetionRecvBuffer, 0, RecvSize, SocketFlags.None, new AsyncCallback(ReadAll), null);
->>>>>>> 20b481ec
-                }
-                else
-                {
-                    int bytesRead = connection.EndReceive(ar);
-                    if (bytesRead > 0)
-                    {
-<<<<<<< HEAD
-                        Logging.Debug(remote.LocalEndPoint, remote.DestEndPoint, RecvSize, "TCP Relay");
-                        connection.BeginReceive(connetionRecvBuffer, 0, RecvSize, 0, new AsyncCallback(ReadAll), null);
-=======
-                        Logging.Debug(remote, RecvSize, "TCP Relay");
-                        connection.BeginReceive(_connetionRecvBuffer, 0, RecvSize, SocketFlags.None, new AsyncCallback(ReadAll), null);
->>>>>>> 20b481ec
-                    }
-                    else
-                        Close();
-                }
-            }
-            catch (Exception e)
-            {
-                Logging.LogUsefulException(e);
-                Close();
-            }
-        }
-
-        private void ResponseCallback(IAsyncResult ar)
-        {
-            try
-            {
-                connection.EndSend(ar);
-                StartConnect();
-            }
-            catch (Exception e)
-            {
-                Logging.LogUsefulException(e);
-                Close();
-            }
-        }
-
-        // inner class
-        private class ProxyTimer : Timer
-        {
-            public EndPoint DestEndPoint;
-            public Server Server;
-
-            public ProxyTimer(int p) : base(p)
-            {
-            }
-        }
-
-        private class ServerTimer : Timer
-        {
-            public Server Server;
-            public ServerTimer(int p) : base(p) { }
-        }
-
-        private void StartConnect()
-        {
-            try
-            {
-                CreateRemote();
-
-                // TODO async resolving
-                IPAddress ipAddress;
-                bool parsed = IPAddress.TryParse(server.server, out ipAddress);
-                if (!parsed)
-                {
-                    IPHostEntry ipHostInfo = Dns.GetHostEntry(server.server);
-                    ipAddress = ipHostInfo.AddressList[0];
-                }
-                IPEndPoint destEP = new IPEndPoint(ipAddress, server.server_port);
-
-                // Setting up proxy
-                IPEndPoint proxyEP;
-                if (config.useProxy)
-                {
-                    parsed = IPAddress.TryParse(config.proxyServer, out ipAddress);
-                    if (!parsed)
-                    {
-                        IPHostEntry ipHostInfo = Dns.GetHostEntry(config.proxyServer);
-                        ipAddress = ipHostInfo.AddressList[0];
-                    }
-
-                    remote = new Socks5Proxy();
-                    proxyEP = new IPEndPoint(ipAddress, config.proxyPort);
-                }
-                else
-                {
-                    remote = new DirectConnect();
-                    proxyEP = destEP;
-                }
-
-
-                ProxyTimer proxyTimer = new ProxyTimer(3000);
-                proxyTimer.AutoReset = false;
-                proxyTimer.Elapsed += proxyConnectTimer_Elapsed;
-                proxyTimer.Enabled = true;
-                proxyTimer.DestEndPoint = destEP;
-                proxyTimer.Server = server;
-
-                proxyConnected = false;
-
-                // Connect to the proxy server.
-                remote.BeginConnectProxy(proxyEP, new AsyncCallback(ProxyConnectCallback), proxyTimer);
-            }
-            catch (Exception e)
-            {
-                Logging.LogUsefulException(e);
-                Close();
-            }
-        }
-
-        private void proxyConnectTimer_Elapsed(object sender, ElapsedEventArgs e)
-        {
-            if (proxyConnected || destConnected)
-            {
-                return;
-            }
-            var ep = ((ProxyTimer)sender).DestEndPoint;
-
-            Logging.Info($"Proxy {ep} timed out");
-            remote.Close();
-            RetryConnect();
-        }
-
-        private void ProxyConnectCallback(IAsyncResult ar)
-        {
-            Server server = null;
-            if (closed)
-            {
-                return;
-            }
-            try
-            {
-                ProxyTimer timer = (ProxyTimer)ar.AsyncState;
-                var destEP = timer.DestEndPoint;
-                server = timer.Server;
-                timer.Elapsed -= proxyConnectTimer_Elapsed;
-                timer.Enabled = false;
-                timer.Dispose();
-
-                // Complete the connection.
-                remote.EndConnectProxy(ar);
-
-                proxyConnected = true;
-
-                Logging.Debug($"Socket connected to proxy {remote.ProxyEndPoint}");
-
-<<<<<<< HEAD
-=======
-                remote = new Socket(ipAddress.AddressFamily, SocketType.Stream, ProtocolType.Tcp);
-                remote.SetSocketOption(SocketOptionLevel.Tcp, SocketOptionName.NoDelay, true);
->>>>>>> 20b481ec
-
-                _startConnectTime = DateTime.Now;
-                ServerTimer connectTimer = new ServerTimer(3000);
-                connectTimer.AutoReset = false;
-                connectTimer.Elapsed += destConnectTimer_Elapsed;
-                connectTimer.Enabled = true;
-                connectTimer.Server = server;
-
-<<<<<<< HEAD
-                destConnected = false;
-=======
-                _connected = false;
->>>>>>> 20b481ec
-                // Connect to the remote endpoint.
-                remote.BeginConnectDest(destEP, new AsyncCallback(ConnectCallback), connectTimer);
-            }
-            catch (ArgumentException)
-            {
-            }
-            catch (Exception e)
-            {
-                Logging.LogUsefulException(e);
-                RetryConnect();
-            }
-        }
-
-        private void destConnectTimer_Elapsed(object sender, ElapsedEventArgs e)
-        {
-<<<<<<< HEAD
-            if (destConnected)
-            {
-                return;
-            }
-=======
-            if (_connected) return;
->>>>>>> 20b481ec
-            Server server = ((ServerTimer)sender).Server;
-            IStrategy strategy = controller.GetCurrentStrategy();
-            strategy?.SetFailure(server);
-            Logging.Info($"{server.FriendlyName()} timed out");
-            remote.Close();
-            RetryConnect();
-        }
-
-        private void RetryConnect()
-        {
-            if (_retryCount < _maxRetry)
-            {
-                Logging.Debug($"Connection failed, retry ({_retryCount})");
-                StartConnect();
-                _retryCount++;
-            }
-            else
-                Close();
-        }
-
-        private void ConnectCallback(IAsyncResult ar)
-        {
-            if (_closed) return;
-            try
-            {
-                ServerTimer timer = (ServerTimer)ar.AsyncState;
-<<<<<<< HEAD
-                server = timer.Server;
-                timer.Elapsed -= destConnectTimer_Elapsed;
-=======
-                Server server = timer.Server;
-                timer.Elapsed -= connectTimer_Elapsed;
->>>>>>> 20b481ec
-                timer.Enabled = false;
-                timer.Dispose();
-
-                // Complete the connection.
-                remote.EndConnectDest(ar);
-
-<<<<<<< HEAD
-                destConnected = true;
-
-                Logging.Debug($"Socket connected to {remote.DestEndPoint}");
-=======
-                _connected = true;
->>>>>>> 20b481ec
-
-                var latency = DateTime.Now - _startConnectTime;
-                IStrategy strategy = controller.GetCurrentStrategy();
-                strategy?.UpdateLatency(server, latency);
-                _tcprelay.UpdateLatency(server, latency);
-
-                StartPipe();
-            }
-            catch (ArgumentException)
-            {
-            }
-            catch (Exception e)
-            {
-                if (server != null)
-                {
-                    IStrategy strategy = controller.GetCurrentStrategy();
-                    strategy?.SetFailure(server);
-                }
-                Logging.LogUsefulException(e);
-                RetryConnect();
-            }
-        }
-
-        private void StartPipe()
-        {
-            if (_closed) return;
-            try
-            {
-                _startReceivingTime = DateTime.Now;
-                remote.BeginReceive(_remoteRecvBuffer, 0, RecvSize, SocketFlags.None, new AsyncCallback(PipeRemoteReceiveCallback), null);
-                connection.BeginReceive(_connetionRecvBuffer, 0, RecvSize, SocketFlags.None, new AsyncCallback(PipeConnectionReceiveCallback), null);
-            }
-            catch (Exception e)
-            {
-                Logging.LogUsefulException(e);
-                Close();
-            }
-        }
-
-        private void PipeRemoteReceiveCallback(IAsyncResult ar)
-        {
-            if (_closed) return;
-            try
-            {
-                int bytesRead = remote.EndReceive(ar);
-                _totalRead += bytesRead;
-                _tcprelay.UpdateInboundCounter(server, bytesRead);
-                if (bytesRead > 0)
-                {
-                    lastActivity = DateTime.Now;
-                    int bytesToSend;
-                    lock (_decryptionLock)
-                    {
-                        if (_closed) return;
-                        encryptor.Decrypt(_remoteRecvBuffer, bytesRead, _remoteSendBuffer, out bytesToSend);
-                    }
-<<<<<<< HEAD
-                    Logging.Debug(remote.LocalEndPoint, remote.DestEndPoint, bytesToSend, "TCP Relay", "@PipeRemoteReceiveCallback() (download)");
-                    connection.BeginSend(remoteSendBuffer, 0, bytesToSend, 0, new AsyncCallback(PipeConnectionSendCallback), null);
-
-=======
-                    connection.BeginSend(_remoteSendBuffer, 0, bytesToSend, SocketFlags.None, new AsyncCallback(PipeConnectionSendCallback), null);
->>>>>>> 20b481ec
-                    IStrategy strategy = controller.GetCurrentStrategy();
-                    strategy?.UpdateLastRead(server);
-                }
-                else
-                {
-                    connection.Shutdown(SocketShutdown.Send);
-                    _connectionShutdown = true;
-                    CheckClose();
-                }
-            }
-            catch (Exception e)
-            {
-                Logging.LogUsefulException(e);
-                Close();
-            }
-        }
-
-        private void PipeConnectionReceiveCallback(IAsyncResult ar)
-        {
-            if (_closed) return;
-            try
-            {
-                int bytesRead = connection.EndReceive(ar);
-                _totalWrite += bytesRead;
-                if (bytesRead > 0)
-                {
-                    int atyp = _connetionRecvBuffer[0];
-                    string dst_addr;
-                    int dst_port;
-                    switch (atyp)
-                    {
-                        case 1:  // IPv4 address, 4 bytes
-                            dst_addr = new IPAddress(_connetionRecvBuffer.Skip(1).Take(4).ToArray()).ToString();
-                            dst_port = (_connetionRecvBuffer[5] << 8) + _connetionRecvBuffer[6];
-                            if ( _config.isVerboseLogging ) {
-                                Logging.Info( $"connect to {dst_addr}:{dst_port}" );
-                            }
-                            break;
-                        case 3:  // domain name, length + str
-                            int len = _connetionRecvBuffer[1];
-                            dst_addr = System.Text.Encoding.UTF8.GetString(_connetionRecvBuffer, 2, len);
-                            dst_port = (_connetionRecvBuffer[len + 2] << 8) + _connetionRecvBuffer[len + 3];
-                            if ( _config.isVerboseLogging ) {
-                                Logging.Info( $"connect to {dst_addr}:{dst_port}" );
-                            }
-                            break;
-                        case 4:  // IPv6 address, 16 bytes
-                            dst_addr = new IPAddress(_connetionRecvBuffer.Skip(1).Take(16).ToArray()).ToString();
-                            dst_port = (_connetionRecvBuffer[17] << 8) + _connetionRecvBuffer[18];
-                            if ( _config.isVerboseLogging ) {
-                                Logging.Info( $"connect to [{dst_addr}]:{dst_port}" );
-                            }
-                            break;
-                    }
-                    int bytesToSend;
-                    lock (_encryptionLock)
-                    {
-                        if (_closed) return;
-                        encryptor.Encrypt(_connetionRecvBuffer, bytesRead, _connetionSendBuffer, out bytesToSend);
-                    }
-<<<<<<< HEAD
-                    Logging.Debug(remote.LocalEndPoint, remote.DestEndPoint, bytesToSend, "TCP Relay", "@PipeConnectionReceiveCallback() (upload)");
-                    tcprelay.UpdateOutboundCounter(server, bytesToSend);
-=======
-                    _tcprelay.UpdateOutboundCounter(server, bytesToSend);
->>>>>>> 20b481ec
-                    _startSendingTime = DateTime.Now;
-                    _bytesToSend = bytesToSend;
-                    remote.BeginSend(_connetionSendBuffer, 0, bytesToSend, SocketFlags.None, new AsyncCallback(PipeRemoteSendCallback), null);
-                    IStrategy strategy = controller.GetCurrentStrategy();
-                    strategy?.UpdateLastWrite(server);
-                }
-                else
-                {
-                    remote.Shutdown(SocketShutdown.Send);
-                    _remoteShutdown = true;
-                    CheckClose();
-                }
-            }
-            catch (Exception e)
-            {
-                Logging.LogUsefulException(e);
-                Close();
-            }
-        }
-
-        private void PipeRemoteSendCallback(IAsyncResult ar)
-        {
-            if (_closed) return;
-            try
-            {
-                remote.EndSend(ar);
-                connection.BeginReceive(_connetionRecvBuffer, 0, RecvSize, SocketFlags.None, new AsyncCallback(PipeConnectionReceiveCallback), null);
-            }
-            catch (Exception e)
-            {
-                Logging.LogUsefulException(e);
-                Close();
-            }
-        }
-
-        private void PipeConnectionSendCallback(IAsyncResult ar)
-        {
-            if (_closed) return;
-            try
-            {
-                connection.EndSend(ar);
-                remote.BeginReceive(_remoteRecvBuffer, 0, RecvSize, SocketFlags.None, new AsyncCallback(PipeRemoteReceiveCallback), null);
-            }
-            catch (Exception e)
-            {
-                Logging.LogUsefulException(e);
-                Close();
-            }
-        }
-    }
-}
+﻿using System;
+using System.Collections.Generic;
+using System.Linq;
+using System.Net;
+using System.Net.Sockets;
+using System.Timers;
+
+using Shadowsocks.Controller.Strategy;
+using Shadowsocks.Encryption;
+using Shadowsocks.Model;
+using Shadowsocks.Proxy;
+
+namespace Shadowsocks.Controller
+{
+    class TCPRelay : Listener.Service
+    {
+        private ShadowsocksController _controller;
+        private DateTime _lastSweepTime;
+        private Configuration _config;
+
+        public ISet<TCPHandler> Handlers { get; set; }
+
+        public TCPRelay(ShadowsocksController controller, Configuration conf)
+        {
+            _controller = controller;
+            _config = conf;
+            Handlers = new HashSet<TCPHandler>();
+            _lastSweepTime = DateTime.Now;
+        }
+
+        public bool Handle(byte[] firstPacket, int length, Socket socket, object state)
+        {
+            if (socket.ProtocolType != ProtocolType.Tcp
+                || (length < 2 || firstPacket[0] != 5))
+                return false;
+            socket.SetSocketOption(SocketOptionLevel.Tcp, SocketOptionName.NoDelay, true);
+            TCPHandler handler = new TCPHandler(this, _config);
+            handler.connection = socket;
+            handler.controller = _controller;
+            handler.tcprelay = this;
+
+            handler.Start(firstPacket, length);
+            IList<TCPHandler> handlersToClose = new List<TCPHandler>();
+            lock (Handlers)
+            {
+                Handlers.Add(handler);
+                DateTime now = DateTime.Now;
+                if (now - _lastSweepTime > TimeSpan.FromSeconds(1))
+                {
+                    _lastSweepTime = now;
+                    foreach (TCPHandler handler1 in Handlers)
+                        if (now - handler1.lastActivity > TimeSpan.FromSeconds(900))
+                            handlersToClose.Add(handler1);
+                }
+            }
+            foreach (TCPHandler handler1 in handlersToClose)
+            {
+                Logging.Debug("Closing timed out TCP connection.");
+                handler1.Close();
+            }
+            return true;
+        }
+
+        public void UpdateInboundCounter(Server server, long n)
+        {
+            _controller.UpdateInboundCounter(server, n);
+        }
+
+        public void UpdateOutboundCounter(Server server, long n)
+        {
+            _controller.UpdateOutboundCounter(server, n);
+        }
+
+        public void UpdateLatency(Server server, TimeSpan latency)
+        {
+            _controller.UpdateLatency(server, latency);
+        }
+    }
+
+    class TCPHandler
+    {
+        // Size of receive buffer.
+        public static readonly int RecvSize = 8192;
+        public static readonly int RecvReserveSize = IVEncryptor.ONETIMEAUTH_BYTES + IVEncryptor.AUTH_BYTES; // reserve for one-time auth
+        public static readonly int BufferSize = RecvSize + RecvReserveSize + 32;
+
+        // public Encryptor encryptor;
+        public IEncryptor encryptor;
+        public Server server;
+        // Client  socket.
+        public IProxy remote;
+        public Socket connection;
+        public ShadowsocksController controller;
+        public TCPRelay tcprelay;
+
+        public DateTime lastActivity;
+
+        private const int MaxRetry = 4;
+        private int _retryCount = 0;
+        private bool _proxyConnected;
+        private bool _destConnected;
+
+        private byte _command;
+        private byte[] _firstPacket;
+        private int _firstPacketLength;
+
+        private int _totalRead = 0;
+        private int _totalWrite = 0;
+
+        private byte[] _remoteRecvBuffer = new byte[BufferSize];
+        private byte[] _remoteSendBuffer = new byte[BufferSize];
+        private byte[] _connetionRecvBuffer = new byte[BufferSize];
+        private byte[] _connetionSendBuffer = new byte[BufferSize];
+
+        private bool _connectionShutdown = false;
+        private bool _remoteShutdown = false;
+        private bool _closed = false;
+
+        private object _encryptionLock = new object();
+        private object _decryptionLock = new object();
+
+        private DateTime _startConnectTime;
+        private DateTime _startReceivingTime;
+        private DateTime _startSendingTime;
+        private int _bytesToSend;
+        private TCPRelay _tcprelay;  // TODO: is _tcprelay equals tcprelay declared above?
+        private Configuration _config;
+
+        public TCPHandler(TCPRelay tcprelay, Configuration config)
+        {
+            this._tcprelay = tcprelay;
+            this._config = config;
+        }
+
+        public void CreateRemote()
+        {
+            Server server = controller.GetAServer(IStrategyCallerType.TCP, (IPEndPoint)connection.RemoteEndPoint);
+            if (server == null || server.server == "")
+                throw new ArgumentException("No server configured");
+            encryptor = EncryptorFactory.GetEncryptor(server.method, server.password, server.auth, false);
+            this.server = server;
+        }
+
+        public void Start(byte[] firstPacket, int length)
+        {
+            _firstPacket = firstPacket;
+            _firstPacketLength = length;
+            HandshakeReceive();
+            lastActivity = DateTime.Now;
+        }
+
+        private void CheckClose()
+        {
+            if (_connectionShutdown && _remoteShutdown)
+                Close();
+        }
+
+        public void Close()
+        {
+            lock (tcprelay.Handlers)
+            {
+                tcprelay.Handlers.Remove(this);
+            }
+            lock (this) {
+                if (_closed) return;
+                _closed = true;
+            }
+            try
+            {
+                connection?.Shutdown(SocketShutdown.Both);
+                connection?.Close();
+            }
+            catch (Exception e)
+            {
+                Logging.LogUsefulException(e);
+            }
+            try
+            {
+                remote?.Shutdown(SocketShutdown.Both);
+                remote?.Close();
+            }
+            catch (Exception e)
+            {
+                Logging.LogUsefulException(e);
+            }
+            lock (_encryptionLock)
+            {
+                lock (_decryptionLock)
+                {
+                    encryptor?.Dispose();
+                }
+            }
+        }
+
+        private void HandshakeReceive()
+        {
+            if (_closed) return;
+            try
+            {
+                int bytesRead = _firstPacketLength;
+                if (bytesRead > 1)
+                {
+                    byte[] response = { 5, 0 };
+                    if (_firstPacket[0] != 5)
+                    {
+                        // reject socks 4
+                        response = new byte[] { 0, 91 };
+                        Logging.Error("socks 5 protocol error");
+                    }
+                    connection.BeginSend(response, 0, response.Length, SocketFlags.None, new AsyncCallback(HandshakeSendCallback), null);
+                }
+                else
+                    Close();
+            }
+            catch (Exception e)
+            {
+                Logging.LogUsefulException(e);
+                Close();
+            }
+        }
+
+        private void HandshakeSendCallback(IAsyncResult ar)
+        {
+            if (_closed) return;
+            try
+            {
+                connection.EndSend(ar);
+
+                // +-----+-----+-------+------+----------+----------+
+                // | VER | CMD |  RSV  | ATYP | DST.ADDR | DST.PORT |
+                // +-----+-----+-------+------+----------+----------+
+                // |  1  |  1  | X'00' |  1   | Variable |    2     |
+                // +-----+-----+-------+------+----------+----------+
+                // Skip first 3 bytes
+                // TODO validate
+                connection.BeginReceive(_connetionRecvBuffer, 0, 3, SocketFlags.None, new AsyncCallback(handshakeReceive2Callback), null);
+            }
+            catch (Exception e)
+            {
+                Logging.LogUsefulException(e);
+                Close();
+            }
+        }
+
+        private void handshakeReceive2Callback(IAsyncResult ar)
+        {
+            if (_closed) return;
+            try
+            {
+                int bytesRead = connection.EndReceive(ar);
+                if (bytesRead >= 3)
+                {
+                    _command = _connetionRecvBuffer[1];
+                    if (_command == 1)
+                    {
+                        byte[] response = { 5, 0, 0, 1, 0, 0, 0, 0, 0, 0 };
+                        connection.BeginSend(response, 0, response.Length, SocketFlags.None, new AsyncCallback(ResponseCallback), null);
+                    }
+                    else if (_command == 3)
+                        HandleUDPAssociate();
+                }
+                else
+                {
+                    Logging.Debug("failed to recv data in Shadowsocks.Controller.TCPHandler.handshakeReceive2Callback()");
+                    Close();
+                }
+            }
+            catch (Exception e)
+            {
+                Logging.LogUsefulException(e);
+                Close();
+            }
+        }
+
+        private void HandleUDPAssociate()
+        {
+            IPEndPoint endPoint = (IPEndPoint)connection.LocalEndPoint;
+            byte[] address = endPoint.Address.GetAddressBytes();
+            int port = endPoint.Port;
+            byte[] response = new byte[4 + address.Length + 2];
+            response[0] = 5;
+            switch (endPoint.AddressFamily)
+            {
+                case AddressFamily.InterNetwork:
+                    response[3] = 1;
+                    break;
+                case AddressFamily.InterNetworkV6:
+                    response[3] = 4;
+                    break;
+            }
+            address.CopyTo(response, 4);
+            response[response.Length - 1] = (byte)(port & 0xFF);
+            response[response.Length - 2] = (byte)((port >> 8) & 0xFF);
+            connection.BeginSend(response, 0, response.Length, SocketFlags.None, new AsyncCallback(ReadAll), true);
+        }
+
+        private void ReadAll(IAsyncResult ar)
+        {
+            if (_closed) return;
+            try
+            {
+                if (ar.AsyncState != null)
+                {
+                    connection.EndSend(ar);
+                    Logging.Debug(remote.LocalEndPoint, remote.DestEndPoint, RecvSize, "TCP Relay");
+                    connection.BeginReceive(_connetionRecvBuffer, 0, RecvSize, SocketFlags.None, new AsyncCallback(ReadAll), null);
+                }
+                else
+                {
+                    int bytesRead = connection.EndReceive(ar);
+                    if (bytesRead > 0)
+                    {
+                        Logging.Debug(remote.LocalEndPoint, remote.DestEndPoint, RecvSize, "TCP Relay");
+                        connection.BeginReceive(_connetionRecvBuffer, 0, RecvSize, SocketFlags.None, new AsyncCallback(ReadAll), null);
+                    }
+                    else
+                        Close();
+                }
+            }
+            catch (Exception e)
+            {
+                Logging.LogUsefulException(e);
+                Close();
+            }
+        }
+
+        private void ResponseCallback(IAsyncResult ar)
+        {
+            try
+            {
+                connection.EndSend(ar);
+                StartConnect();
+            }
+            catch (Exception e)
+            {
+                Logging.LogUsefulException(e);
+                Close();
+            }
+        }
+
+        // inner class
+        private class ProxyTimer : Timer
+        {
+            public EndPoint DestEndPoint;
+            public Server Server;
+
+            public ProxyTimer(int p) : base(p)
+            {
+            }
+        }
+
+        private class ServerTimer : Timer
+        {
+            public Server Server;
+            public ServerTimer(int p) : base(p) { }
+        }
+
+        private void StartConnect()
+        {
+            try
+            {
+                CreateRemote();
+
+                // TODO async resolving
+                IPAddress ipAddress;
+                bool parsed = IPAddress.TryParse(server.server, out ipAddress);
+                if (!parsed)
+                {
+                    IPHostEntry ipHostInfo = Dns.GetHostEntry(server.server);
+                    ipAddress = ipHostInfo.AddressList[0];
+                }
+                IPEndPoint destEP = new IPEndPoint(ipAddress, server.server_port);
+
+                // Setting up proxy
+                IPEndPoint proxyEP;
+                if (_config.useProxy)
+                {
+                    parsed = IPAddress.TryParse(_config.proxyServer, out ipAddress);
+                    if (!parsed)
+                    {
+                        IPHostEntry ipHostInfo = Dns.GetHostEntry(_config.proxyServer);
+                        ipAddress = ipHostInfo.AddressList[0];
+                    }
+
+                    remote = new Socks5Proxy();
+                    proxyEP = new IPEndPoint(ipAddress, _config.proxyPort);
+                }
+                else
+                {
+                    remote = new DirectConnect();
+                    proxyEP = destEP;
+                }
+
+
+                ProxyTimer proxyTimer = new ProxyTimer(3000);
+                proxyTimer.AutoReset = false;
+                proxyTimer.Elapsed += proxyConnectTimer_Elapsed;
+                proxyTimer.Enabled = true;
+                proxyTimer.DestEndPoint = destEP;
+                proxyTimer.Server = server;
+
+                _proxyConnected = false;
+
+                // Connect to the proxy server.
+                remote.BeginConnectProxy(proxyEP, new AsyncCallback(ProxyConnectCallback), proxyTimer);
+            }
+            catch (Exception e)
+            {
+                Logging.LogUsefulException(e);
+                Close();
+            }
+        }
+
+        private void proxyConnectTimer_Elapsed(object sender, ElapsedEventArgs e)
+        {
+            if (_proxyConnected || _destConnected)
+            {
+                return;
+            }
+            var ep = ((ProxyTimer)sender).DestEndPoint;
+
+            Logging.Info($"Proxy {ep} timed out");
+            remote.Close();
+            RetryConnect();
+        }
+
+        private void ProxyConnectCallback(IAsyncResult ar)
+        {
+            Server server = null;
+            if (_closed)
+            {
+                return;
+            }
+            try
+            {
+                ProxyTimer timer = (ProxyTimer)ar.AsyncState;
+                var destEP = timer.DestEndPoint;
+                server = timer.Server;
+                timer.Elapsed -= proxyConnectTimer_Elapsed;
+                timer.Enabled = false;
+                timer.Dispose();
+
+                // Complete the connection.
+                remote.EndConnectProxy(ar);
+
+                _proxyConnected = true;
+
+                Logging.Debug($"Socket connected to proxy {remote.ProxyEndPoint}");
+
+                _startConnectTime = DateTime.Now;
+                ServerTimer connectTimer = new ServerTimer(3000);
+                connectTimer.AutoReset = false;
+                connectTimer.Elapsed += destConnectTimer_Elapsed;
+                connectTimer.Enabled = true;
+                connectTimer.Server = server;
+                
+                _destConnected = false;
+                // Connect to the remote endpoint.
+                remote.BeginConnectDest(destEP, new AsyncCallback(ConnectCallback), connectTimer);
+            }
+            catch (ArgumentException)
+            {
+            }
+            catch (Exception e)
+            {
+                Logging.LogUsefulException(e);
+                RetryConnect();
+            }
+        }
+
+        private void destConnectTimer_Elapsed(object sender, ElapsedEventArgs e)
+        {
+            if (_destConnected)
+            {
+                return;
+            }
+
+            Server server = ((ServerTimer)sender).Server;
+            IStrategy strategy = controller.GetCurrentStrategy();
+            strategy?.SetFailure(server);
+            Logging.Info($"{server.FriendlyName()} timed out");
+            remote.Close();
+            RetryConnect();
+        }
+
+        private void RetryConnect()
+        {
+            if (_retryCount < MaxRetry)
+            {
+                Logging.Debug($"Connection failed, retry ({_retryCount})");
+                StartConnect();
+                _retryCount++;
+            }
+            else
+                Close();
+        }
+
+        private void ConnectCallback(IAsyncResult ar)
+        {
+            if (_closed) return;
+            try
+            {
+                ServerTimer timer = (ServerTimer)ar.AsyncState;
+                server = timer.Server;
+                timer.Elapsed -= destConnectTimer_Elapsed;
+                timer.Enabled = false;
+                timer.Dispose();
+
+                // Complete the connection.
+                remote.EndConnectDest(ar);
+                
+                _destConnected = true;
+
+                var latency = DateTime.Now - _startConnectTime;
+                IStrategy strategy = controller.GetCurrentStrategy();
+                strategy?.UpdateLatency(server, latency);
+                _tcprelay.UpdateLatency(server, latency);
+
+                StartPipe();
+            }
+            catch (ArgumentException)
+            {
+            }
+            catch (Exception e)
+            {
+                if (server != null)
+                {
+                    IStrategy strategy = controller.GetCurrentStrategy();
+                    strategy?.SetFailure(server);
+                }
+                Logging.LogUsefulException(e);
+                RetryConnect();
+            }
+        }
+
+        private void StartPipe()
+        {
+            if (_closed) return;
+            try
+            {
+                _startReceivingTime = DateTime.Now;
+                remote.BeginReceive(_remoteRecvBuffer, 0, RecvSize, SocketFlags.None, new AsyncCallback(PipeRemoteReceiveCallback), null);
+                connection.BeginReceive(_connetionRecvBuffer, 0, RecvSize, SocketFlags.None, new AsyncCallback(PipeConnectionReceiveCallback), null);
+            }
+            catch (Exception e)
+            {
+                Logging.LogUsefulException(e);
+                Close();
+            }
+        }
+
+        private void PipeRemoteReceiveCallback(IAsyncResult ar)
+        {
+            if (_closed) return;
+            try
+            {
+                int bytesRead = remote.EndReceive(ar);
+                _totalRead += bytesRead;
+                _tcprelay.UpdateInboundCounter(server, bytesRead);
+                if (bytesRead > 0)
+                {
+                    lastActivity = DateTime.Now;
+                    int bytesToSend;
+                    lock (_decryptionLock)
+                    {
+                        if (_closed) return;
+                        encryptor.Decrypt(_remoteRecvBuffer, bytesRead, _remoteSendBuffer, out bytesToSend);
+                    }
+                    connection.BeginSend(_remoteSendBuffer, 0, bytesToSend, SocketFlags.None, new AsyncCallback(PipeConnectionSendCallback), null);
+                    IStrategy strategy = controller.GetCurrentStrategy();
+                    strategy?.UpdateLastRead(server);
+                }
+                else
+                {
+                    connection.Shutdown(SocketShutdown.Send);
+                    _connectionShutdown = true;
+                    CheckClose();
+                }
+            }
+            catch (Exception e)
+            {
+                Logging.LogUsefulException(e);
+                Close();
+            }
+        }
+
+        private void PipeConnectionReceiveCallback(IAsyncResult ar)
+        {
+            if (_closed) return;
+            try
+            {
+                int bytesRead = connection.EndReceive(ar);
+                _totalWrite += bytesRead;
+                if (bytesRead > 0)
+                {
+                    int atyp = _connetionRecvBuffer[0];
+                    string dst_addr;
+                    int dst_port;
+                    switch (atyp)
+                    {
+                        case 1:  // IPv4 address, 4 bytes
+                            dst_addr = new IPAddress(_connetionRecvBuffer.Skip(1).Take(4).ToArray()).ToString();
+                            dst_port = (_connetionRecvBuffer[5] << 8) + _connetionRecvBuffer[6];
+                            if ( _config.isVerboseLogging ) {
+                                Logging.Info( $"connect to {dst_addr}:{dst_port}" );
+                            }
+                            break;
+                        case 3:  // domain name, length + str
+                            int len = _connetionRecvBuffer[1];
+                            dst_addr = System.Text.Encoding.UTF8.GetString(_connetionRecvBuffer, 2, len);
+                            dst_port = (_connetionRecvBuffer[len + 2] << 8) + _connetionRecvBuffer[len + 3];
+                            if ( _config.isVerboseLogging ) {
+                                Logging.Info( $"connect to {dst_addr}:{dst_port}" );
+                            }
+                            break;
+                        case 4:  // IPv6 address, 16 bytes
+                            dst_addr = new IPAddress(_connetionRecvBuffer.Skip(1).Take(16).ToArray()).ToString();
+                            dst_port = (_connetionRecvBuffer[17] << 8) + _connetionRecvBuffer[18];
+                            if ( _config.isVerboseLogging ) {
+                                Logging.Info( $"connect to [{dst_addr}]:{dst_port}" );
+                            }
+                            break;
+                    }
+                    int bytesToSend;
+                    lock (_encryptionLock)
+                    {
+                        if (_closed) return;
+                        encryptor.Encrypt(_connetionRecvBuffer, bytesRead, _connetionSendBuffer, out bytesToSend);
+                    }
+                    _tcprelay.UpdateOutboundCounter(server, bytesToSend);
+                    _startSendingTime = DateTime.Now;
+                    _bytesToSend = bytesToSend;
+                    remote.BeginSend(_connetionSendBuffer, 0, bytesToSend, SocketFlags.None, new AsyncCallback(PipeRemoteSendCallback), null);
+                    IStrategy strategy = controller.GetCurrentStrategy();
+                    strategy?.UpdateLastWrite(server);
+                }
+                else
+                {
+                    remote.Shutdown(SocketShutdown.Send);
+                    _remoteShutdown = true;
+                    CheckClose();
+                }
+            }
+            catch (Exception e)
+            {
+                Logging.LogUsefulException(e);
+                Close();
+            }
+        }
+
+        private void PipeRemoteSendCallback(IAsyncResult ar)
+        {
+            if (_closed) return;
+            try
+            {
+                remote.EndSend(ar);
+                connection.BeginReceive(_connetionRecvBuffer, 0, RecvSize, SocketFlags.None, new AsyncCallback(PipeConnectionReceiveCallback), null);
+            }
+            catch (Exception e)
+            {
+                Logging.LogUsefulException(e);
+                Close();
+            }
+        }
+
+        private void PipeConnectionSendCallback(IAsyncResult ar)
+        {
+            if (_closed) return;
+            try
+            {
+                connection.EndSend(ar);
+                remote.BeginReceive(_remoteRecvBuffer, 0, RecvSize, SocketFlags.None, new AsyncCallback(PipeRemoteReceiveCallback), null);
+            }
+            catch (Exception e)
+            {
+                Logging.LogUsefulException(e);
+                Close();
+            }
+        }
+    }
+}